# GFM

<<<<<<< HEAD
## [extension] Tables

### [Example 203](https://github.github.com/gfm/#example-203)

This markdown:


```markdown
| abc | def |
| --- |
| bar |
```

Gives this correct output:


```html
<p>| abc | def |
| --- |
| bar |</p>
```

## Paragraphs

### [Example 189](https://github.github.com/gfm/#example-189)

This markdown:


```markdown
aaa

bbb

```

Gives this correct output:


```html
<p>aaa</p>
<p>bbb</p>

```

### [Example 190](https://github.github.com/gfm/#example-190)

This markdown:


```markdown
aaa
bbb

ccc
ddd

```

Gives this correct output:


```html
<p>aaa
bbb</p>
<p>ccc
ddd</p>

```

### [Example 191](https://github.github.com/gfm/#example-191)

This markdown:


```markdown
aaa


bbb

```

Gives this correct output:


```html
<p>aaa</p>
<p>bbb</p>

```

### [Example 195](https://github.github.com/gfm/#example-195)

This markdown:


```markdown
    aaa
bbb

```

Gives this correct output:


```html
<pre><code>aaa
</code></pre>
<p>bbb</p>

```

## Thematic breaks

### [Example 13](https://github.github.com/gfm/#example-13)

This markdown:


```markdown
***
---
___

```

Gives this correct output:


```html
<hr />
<hr />
<hr />

```

### [Example 14](https://github.github.com/gfm/#example-14)

This markdown:


```markdown
+++

```

Gives this correct output:


```html
<p>+++</p>

```

### [Example 15](https://github.github.com/gfm/#example-15)

This markdown:


```markdown
===

```

Gives this correct output:


```html
<p>===</p>

```

### [Example 17](https://github.github.com/gfm/#example-17)

This markdown:


```markdown
 ***
  ***
   ***

```

Gives this correct output:


```html
<hr />
<hr />
<hr />

```

### [Example 18](https://github.github.com/gfm/#example-18)

This markdown:


```markdown
    ***

```

Gives this correct output:


```html
<pre><code>***
</code></pre>

```

### [Example 20](https://github.github.com/gfm/#example-20)

This markdown:


```markdown
_____________________________________

```

Gives this correct output:


```html
<hr />

```

### [Example 27](https://github.github.com/gfm/#example-27)

This markdown:


```markdown
- foo
***
- bar

```

Gives this correct output:


```html
<ul>
<li>foo</li>
</ul>
<hr />
<ul>
<li>bar</li>
</ul>

```

### [Example 28](https://github.github.com/gfm/#example-28)

This markdown:


```markdown
Foo
***
bar

```

Gives this correct output:


```html
<p>Foo</p>
<hr />
<p>bar</p>

```

## ATX headings
=======
## List items
>>>>>>> d9884f81

### [Example 236](https://github.github.com/gfm/#example-236)

This markdown:


```markdown
1234567890. not ok

```

Gives this correct output:


```html
<p>1234567890. not ok</p>

```

### [Example 242](https://github.github.com/gfm/#example-242)

This markdown:


```markdown
    indented code

paragraph

    more code

```

Gives this correct output:


```html
<pre><code>indented code
</code></pre>
<p>paragraph</p>
<pre><code>more code
</code></pre>

```

## Hard line breaks

### [Example 637](https://github.github.com/gfm/#example-637)

This markdown:


```markdown
`code 
span`

```

Gives this correct output:


```html
<p><code>code  span</code></p>

```

### [Example 638](https://github.github.com/gfm/#example-638)

This markdown:


```markdown
`code\
span`

```

Gives this correct output:


```html
<p><code>code\ span</code></p>

```

### [Example 641](https://github.github.com/gfm/#example-641)

This markdown:


```markdown
foo\

```

Gives this correct output:


```html
<<<<<<< HEAD
<p>Foo bar</p>
<h1>baz</h1>
<p>Bar foo</p>

```

### [Example 49](https://github.github.com/gfm/#example-49)

This markdown:


```markdown
## 
#
### ###

```

Gives this correct output:


```html
<h2></h2>
<h1></h1>
<h3></h3>

```

## Raw HTML

### [Example 622](https://github.github.com/gfm/#example-622)

This markdown:


```markdown
foo <!-- not a comment -- two hyphens -->

```

Gives this correct output:


```html
<p>foo &lt;!-- not a comment -- two hyphens --&gt;</p>

```

### [Example 623](https://github.github.com/gfm/#example-623)

This markdown:


```markdown
foo <!--> foo -->

foo <!-- foo--->

```

Gives this correct output:


```html
<p>foo &lt;!--&gt; foo --&gt;</p>
<p>foo &lt;!-- foo---&gt;</p>

```

## Hard line breaks

### [Example 637](https://github.github.com/gfm/#example-637)
=======
<p>foo\</p>

```

### [Example 642](https://github.github.com/gfm/#example-642)
>>>>>>> d9884f81

This markdown:


```markdown
<<<<<<< HEAD
`code 
span`
=======
foo  
>>>>>>> d9884f81

```

Gives this correct output:


```html
<<<<<<< HEAD
<p><code>code  span</code></p>

```

### [Example 638](https://github.github.com/gfm/#example-638)
=======
<p>foo</p>

```

### [Example 643](https://github.github.com/gfm/#example-643)
>>>>>>> d9884f81

This markdown:


```markdown
<<<<<<< HEAD
`code\
span`
=======
### foo\
>>>>>>> d9884f81

```

Gives this correct output:


```html
<<<<<<< HEAD
<p><code>code\ span</code></p>

```

### [Example 641](https://github.github.com/gfm/#example-641)
=======
<h3>foo\</h3>

```

### [Example 644](https://github.github.com/gfm/#example-644)
>>>>>>> d9884f81

This markdown:


```markdown
<<<<<<< HEAD
foo\
=======
### foo  
>>>>>>> d9884f81

```

Gives this correct output:


```html
<<<<<<< HEAD
<p>foo\</p>
=======
<h3>foo</h3>
>>>>>>> d9884f81

```

### [Example 642](https://github.github.com/gfm/#example-642)

This markdown:


```markdown
foo  

```

Gives this correct output:


```html
<p>foo</p>

```

<<<<<<< HEAD
### [Example 643](https://github.github.com/gfm/#example-643)

This markdown:


```markdown
### foo\

```

Gives this correct output:


```html
<h3>foo\</h3>

```

### [Example 644](https://github.github.com/gfm/#example-644)

This markdown:


```markdown
### foo  

```

Gives this correct output:


```html
<h3>foo</h3>

```

=======
>>>>>>> d9884f81
## Fenced code blocks

### [Example 89](https://github.github.com/gfm/#example-89)

This markdown:


```markdown
```
<
 >
```

```

Gives this correct output:


```html
<pre><code>&lt;
 &gt;
</code></pre>

```

### [Example 90](https://github.github.com/gfm/#example-90)

This markdown:


```markdown
~~~
<
 >
~~~

```

Gives this correct output:


```html
<pre><code>&lt;
 &gt;
</code></pre>

```

### [Example 92](https://github.github.com/gfm/#example-92)

This markdown:


```markdown
```
aaa
~~~
```

```

Gives this correct output:


```html
<pre><code>aaa
~~~
</code></pre>

```

### [Example 93](https://github.github.com/gfm/#example-93)

This markdown:


```markdown
~~~
aaa
```
~~~

```

Gives this correct output:


```html
<pre><code>aaa
```
</code></pre>

```

### [Example 99](https://github.github.com/gfm/#example-99)

This markdown:


```markdown
```

  
```

```

Gives this correct output:


```html
<pre><code>
  
</code></pre>

```

### [Example 110](https://github.github.com/gfm/#example-110)

This markdown:


```markdown
foo
```
bar
```
baz

```

Gives this correct output:


```html
<p>foo</p>
<pre><code>bar
</code></pre>
<p>baz</p>

```

### [Example 117](https://github.github.com/gfm/#example-117)

This markdown:


```markdown
```
``` aaa
```

```

Gives this correct output:


```html
<pre><code>``` aaa
</code></pre>

```

<<<<<<< HEAD
## Backslash escapes

### [Example 299](https://github.github.com/gfm/#example-299)
=======
## Textual content

### [Example 647](https://github.github.com/gfm/#example-647)
>>>>>>> d9884f81

This markdown:


```markdown
<<<<<<< HEAD
\	\A\a\ \3\φ\«
=======
hello $.;'there
>>>>>>> d9884f81

```

Gives this correct output:


```html
<<<<<<< HEAD
<p>\	\A\a\ \3\φ\«</p>

```

### [Example 304](https://github.github.com/gfm/#example-304)
=======
<p>hello $.;'there</p>

```

### [Example 648](https://github.github.com/gfm/#example-648)
>>>>>>> d9884f81

This markdown:


```markdown
<<<<<<< HEAD
    \[\]
=======
Foo χρῆν
>>>>>>> d9884f81

```

Gives this correct output:


```html
<<<<<<< HEAD
<pre><code>\[\]
</code></pre>

```

### [Example 305](https://github.github.com/gfm/#example-305)
=======
<p>Foo χρῆν</p>

```

### [Example 649](https://github.github.com/gfm/#example-649)
>>>>>>> d9884f81

This markdown:


```markdown
<<<<<<< HEAD
~~~
\[\]
~~~
=======
Multiple     spaces
>>>>>>> d9884f81

```

Gives this correct output:


```html
<<<<<<< HEAD
<pre><code>\[\]
</code></pre>

```

## Textual content

### [Example 647](https://github.github.com/gfm/#example-647)
=======
<p>Multiple     spaces</p>

```

## Lists

### [Example 274](https://github.github.com/gfm/#example-274)
>>>>>>> d9884f81

This markdown:


```markdown
<<<<<<< HEAD
hello $.;'there
=======
The number of windows in my house is
14.  The number of doors is 6.
>>>>>>> d9884f81

```

Gives this correct output:


```html
<<<<<<< HEAD
<p>hello $.;'there</p>

```

### [Example 648](https://github.github.com/gfm/#example-648)
=======
<p>The number of windows in my house is
14.  The number of doors is 6.</p>

```

## [extension] Strikethrough

### [Example 492](https://github.github.com/gfm/#example-492)
>>>>>>> d9884f81

This markdown:


```markdown
<<<<<<< HEAD
Foo χρῆν
=======
This ~~has a
>>>>>>> d9884f81

new paragraph~~.
```

Gives this correct output:


```html
<<<<<<< HEAD
<p>Foo χρῆν</p>

```

### [Example 649](https://github.github.com/gfm/#example-649)
=======
<p>This ~~has a</p>
<p>new paragraph~~.</p>
```

## Entity and numeric character references

### [Example 314](https://github.github.com/gfm/#example-314)
>>>>>>> d9884f81

This markdown:


```markdown
<<<<<<< HEAD
Multiple     spaces
=======
&nbsp &x; &#; &#x;
&#987654321;
&#abcdef0;
&ThisIsNotDefined; &hi?;
>>>>>>> d9884f81

```

Gives this correct output:


```html
<<<<<<< HEAD
<p>Multiple     spaces</p>

```

## Entity and numeric character references

### [Example 314](https://github.github.com/gfm/#example-314)
=======
<p>&amp;nbsp &amp;x; &amp;#; &amp;#x;
&amp;#987654321;
&amp;#abcdef0;
&amp;ThisIsNotDefined; &amp;hi?;</p>

```

### [Example 315](https://github.github.com/gfm/#example-315)
>>>>>>> d9884f81

This markdown:


```markdown
<<<<<<< HEAD
&nbsp &x; &#; &#x;
&#987654321;
&#abcdef0;
&ThisIsNotDefined; &hi?;
=======
&copy
>>>>>>> d9884f81

```

Gives this correct output:


```html
<<<<<<< HEAD
<p>&amp;nbsp &amp;x; &amp;#; &amp;#x;
&amp;#987654321;
&amp;#abcdef0;
&amp;ThisIsNotDefined; &amp;hi?;</p>

```

### [Example 315](https://github.github.com/gfm/#example-315)
=======
<p>&amp;copy</p>

```

### [Example 316](https://github.github.com/gfm/#example-316)
>>>>>>> d9884f81

This markdown:


```markdown
<<<<<<< HEAD
&copy
=======
&MadeUpEntity;
>>>>>>> d9884f81

```

Gives this correct output:


```html
<<<<<<< HEAD
<p>&amp;copy</p>

```

### [Example 316](https://github.github.com/gfm/#example-316)
=======
<p>&amp;MadeUpEntity;</p>

```

### [Example 321](https://github.github.com/gfm/#example-321)
>>>>>>> d9884f81

This markdown:


```markdown
<<<<<<< HEAD
&MadeUpEntity;
=======
`f&ouml;&ouml;`
>>>>>>> d9884f81

```

Gives this correct output:


```html
<<<<<<< HEAD
<p>&amp;MadeUpEntity;</p>

```

### [Example 321](https://github.github.com/gfm/#example-321)
=======
<p><code>f&amp;ouml;&amp;ouml;</code></p>

```

### [Example 322](https://github.github.com/gfm/#example-322)

This markdown:


```markdown
    f&ouml;f&ouml;

```

Gives this correct output:


```html
<pre><code>f&amp;ouml;f&amp;ouml;
</code></pre>

```

## Setext headings

### [Example 67](https://github.github.com/gfm/#example-67)
>>>>>>> d9884f81

This markdown:


```markdown
<<<<<<< HEAD
`f&ouml;&ouml;`
=======

====
>>>>>>> d9884f81

```

Gives this correct output:


```html
<<<<<<< HEAD
<p><code>f&amp;ouml;&amp;ouml;</code></p>

```

### [Example 322](https://github.github.com/gfm/#example-322)
=======
<p>====</p>

```

### [Example 68](https://github.github.com/gfm/#example-68)
>>>>>>> d9884f81

This markdown:


```markdown
<<<<<<< HEAD
    f&ouml;f&ouml;
=======
---
---
>>>>>>> d9884f81

```

Gives this correct output:


```html
<<<<<<< HEAD
<pre><code>f&amp;ouml;f&amp;ouml;
</code></pre>

```

## Emphasis and strong emphasis

### [Example 350](https://github.github.com/gfm/#example-350)
=======
<hr />
<hr />

```

### [Example 70](https://github.github.com/gfm/#example-70)
>>>>>>> d9884f81

This markdown:


```markdown
<<<<<<< HEAD
*foo bar*
=======
    foo
---
>>>>>>> d9884f81

```

Gives this correct output:


```html
<<<<<<< HEAD
<p><em>foo bar</em></p>

```

### [Example 354](https://github.github.com/gfm/#example-354)
=======
<pre><code>foo
</code></pre>
<hr />

```

### [Example 74](https://github.github.com/gfm/#example-74)
>>>>>>> d9884f81

This markdown:


```markdown
<<<<<<< HEAD
foo*bar*
=======
Foo
bar

---

baz
>>>>>>> d9884f81

```

Gives this correct output:


```html
<<<<<<< HEAD
<p>foo<em>bar</em></p>

```

### [Example 355](https://github.github.com/gfm/#example-355)
=======
<p>Foo
bar</p>
<hr />
<p>baz</p>

```

## Backslash escapes

### [Example 299](https://github.github.com/gfm/#example-299)
>>>>>>> d9884f81

This markdown:


```markdown
<<<<<<< HEAD
5*6*78
=======
\	\A\a\ \3\φ\«
>>>>>>> d9884f81

```

Gives this correct output:


```html
<<<<<<< HEAD
<p>5<em>6</em>78</p>

```

### [Example 357](https://github.github.com/gfm/#example-357)
=======
<p>\	\A\a\ \3\φ\«</p>

```

### [Example 304](https://github.github.com/gfm/#example-304)
>>>>>>> d9884f81

This markdown:


```markdown
<<<<<<< HEAD
_ foo bar_
=======
    \[\]

```

Gives this correct output:


```html
<pre><code>\[\]
</code></pre>

```

### [Example 305](https://github.github.com/gfm/#example-305)

This markdown:


```markdown
~~~
\[\]
~~~
>>>>>>> d9884f81

```

Gives this correct output:


```html
<<<<<<< HEAD
<p>_ foo bar_</p>

```

### [Example 358](https://github.github.com/gfm/#example-358)
=======
<pre><code>\[\]
</code></pre>

```

## Code spans

### [Example 328](https://github.github.com/gfm/#example-328)
>>>>>>> d9884f81

This markdown:


```markdown
<<<<<<< HEAD
a_"foo"_
=======
`foo`
>>>>>>> d9884f81

```

Gives this correct output:


```html
<<<<<<< HEAD
<p>a_&quot;foo&quot;_</p>

```

### [Example 359](https://github.github.com/gfm/#example-359)
=======
<p><code>foo</code></p>

```

### [Example 332](https://github.github.com/gfm/#example-332)
>>>>>>> d9884f81

This markdown:


```markdown
<<<<<<< HEAD
foo_bar_
=======
` a`
>>>>>>> d9884f81

```

Gives this correct output:


```html
<<<<<<< HEAD
<p>foo_bar_</p>

```

### [Example 360](https://github.github.com/gfm/#example-360)
=======
<p><code> a</code></p>

```

### [Example 333](https://github.github.com/gfm/#example-333)
>>>>>>> d9884f81

This markdown:


```markdown
<<<<<<< HEAD
5_6_78
=======
` b `
>>>>>>> d9884f81

```

Gives this correct output:


```html
<<<<<<< HEAD
<p>5_6_78</p>

```

### [Example 361](https://github.github.com/gfm/#example-361)
=======
<p><code> b </code></p>

```

### [Example 334](https://github.github.com/gfm/#example-334)
>>>>>>> d9884f81

This markdown:


```markdown
<<<<<<< HEAD
пристаням_стремятся_
=======
` `
`  `
>>>>>>> d9884f81

```

Gives this correct output:


```html
<<<<<<< HEAD
<p>пристаням_стремятся_</p>

```

### [Example 362](https://github.github.com/gfm/#example-362)
=======
<p><code> </code>
<code>  </code></p>

```

### [Example 337](https://github.github.com/gfm/#example-337)
>>>>>>> d9884f81

This markdown:


```markdown
<<<<<<< HEAD
aa_"bb"_cc
=======
`foo   bar 
baz`
>>>>>>> d9884f81

```

Gives this correct output:


```html
<<<<<<< HEAD
<p>aa_&quot;bb&quot;_cc</p>

```

### [Example 369](https://github.github.com/gfm/#example-369)
=======
<p><code>foo   bar  baz</code></p>

```

## Raw HTML

### [Example 622](https://github.github.com/gfm/#example-622)
>>>>>>> d9884f81

This markdown:


```markdown
<<<<<<< HEAD
*foo*bar
=======
foo <!-- not a comment -- two hyphens -->
>>>>>>> d9884f81

```

Gives this correct output:


```html
<<<<<<< HEAD
<p><em>foo</em>bar</p>

```

### [Example 370](https://github.github.com/gfm/#example-370)
=======
<p>foo &lt;!-- not a comment -- two hyphens --&gt;</p>

```

### [Example 623](https://github.github.com/gfm/#example-623)
>>>>>>> d9884f81

This markdown:


```markdown
<<<<<<< HEAD
_foo bar _
=======
foo <!--> foo -->

foo <!-- foo--->
>>>>>>> d9884f81

```

Gives this correct output:


```html
<<<<<<< HEAD
<p>_foo bar _</p>

```

### [Example 371](https://github.github.com/gfm/#example-371)
=======
<p>foo &lt;!--&gt; foo --&gt;</p>
<p>foo &lt;!-- foo---&gt;</p>

```

## Indented code blocks

### [Example 84](https://github.github.com/gfm/#example-84)

This markdown:


```markdown
    foo
bar

```

Gives this correct output:


```html
<pre><code>foo
</code></pre>
<p>bar</p>

```

### [Example 88](https://github.github.com/gfm/#example-88)
>>>>>>> d9884f81

This markdown:


```markdown
<<<<<<< HEAD
_(_foo)
=======
    foo  
>>>>>>> d9884f81

```

Gives this correct output:


```html
<<<<<<< HEAD
<p>_(_foo)</p>

```

### [Example 373](https://github.github.com/gfm/#example-373)
=======
<pre><code>foo  
</code></pre>

```

## ATX headings

### [Example 32](https://github.github.com/gfm/#example-32)
>>>>>>> d9884f81

This markdown:


```markdown
<<<<<<< HEAD
_foo_bar
=======
# foo
## foo
### foo
#### foo
##### foo
###### foo
>>>>>>> d9884f81

```

Gives this correct output:


```html
<<<<<<< HEAD
<p>_foo_bar</p>

```

### [Example 374](https://github.github.com/gfm/#example-374)
=======
<h1>foo</h1>
<h2>foo</h2>
<h3>foo</h3>
<h4>foo</h4>
<h5>foo</h5>
<h6>foo</h6>

```

### [Example 37](https://github.github.com/gfm/#example-37)
>>>>>>> d9884f81

This markdown:


```markdown
<<<<<<< HEAD
_пристаням_стремятся
=======
#                  foo                     
>>>>>>> d9884f81

```

Gives this correct output:


```html
<<<<<<< HEAD
<p>_пристаням_стремятся</p>

```

### [Example 377](https://github.github.com/gfm/#example-377)
=======
<h1>foo</h1>

```

### [Example 39](https://github.github.com/gfm/#example-39)
>>>>>>> d9884f81

This markdown:


```markdown
<<<<<<< HEAD
**foo bar**
=======
    # foo
>>>>>>> d9884f81

```

Gives this correct output:


```html
<<<<<<< HEAD
<p><strong>foo bar</strong></p>

```

### [Example 380](https://github.github.com/gfm/#example-380)
=======
<pre><code># foo
</code></pre>

```

### [Example 42](https://github.github.com/gfm/#example-42)
>>>>>>> d9884f81

This markdown:


```markdown
<<<<<<< HEAD
foo**bar**
=======
# foo ##################################
##### foo ##

```

Gives this correct output:


```html
<h1>foo</h1>
<h5>foo</h5>

```

### [Example 44](https://github.github.com/gfm/#example-44)

This markdown:


```markdown
### foo ### b

```

Gives this correct output:


```html
<h3>foo ### b</h3>

```

### [Example 47](https://github.github.com/gfm/#example-47)

This markdown:


```markdown
****
## foo
****
>>>>>>> d9884f81

```

Gives this correct output:


```html
<<<<<<< HEAD
<p>foo<strong>bar</strong></p>

```

### [Example 382](https://github.github.com/gfm/#example-382)
=======
<hr />
<h2>foo</h2>
<hr />

```

### [Example 48](https://github.github.com/gfm/#example-48)
>>>>>>> d9884f81

This markdown:


```markdown
<<<<<<< HEAD
__ foo bar__
=======
Foo bar
# baz
Bar foo
>>>>>>> d9884f81

```

Gives this correct output:


```html
<<<<<<< HEAD
<p>__ foo bar__</p>

```

### [Example 383](https://github.github.com/gfm/#example-383)
=======
<p>Foo bar</p>
<h1>baz</h1>
<p>Bar foo</p>

```

### [Example 49](https://github.github.com/gfm/#example-49)
>>>>>>> d9884f81

This markdown:


```markdown
<<<<<<< HEAD
__
foo bar__
=======
## 
#
### ###

```

Gives this correct output:


```html
<h2></h2>
<h1></h1>
<h3></h3>

```

## Thematic breaks

### [Example 13](https://github.github.com/gfm/#example-13)

This markdown:


```markdown
***
---
___
>>>>>>> d9884f81

```

Gives this correct output:


```html
<<<<<<< HEAD
<p>__
foo bar__</p>

```

### [Example 384](https://github.github.com/gfm/#example-384)
=======
<hr />
<hr />
<hr />

```

### [Example 14](https://github.github.com/gfm/#example-14)
>>>>>>> d9884f81

This markdown:


```markdown
<<<<<<< HEAD
a__"foo"__
=======
+++
>>>>>>> d9884f81

```

Gives this correct output:


```html
<<<<<<< HEAD
<p>a__&quot;foo&quot;__</p>

```

### [Example 385](https://github.github.com/gfm/#example-385)
=======
<p>+++</p>

```

### [Example 15](https://github.github.com/gfm/#example-15)
>>>>>>> d9884f81

This markdown:


```markdown
<<<<<<< HEAD
foo__bar__
=======
===
>>>>>>> d9884f81

```

Gives this correct output:


```html
<<<<<<< HEAD
<p>foo__bar__</p>

```

### [Example 386](https://github.github.com/gfm/#example-386)
=======
<p>===</p>

```

### [Example 17](https://github.github.com/gfm/#example-17)
>>>>>>> d9884f81

This markdown:


```markdown
<<<<<<< HEAD
5__6__78
=======
 ***
  ***
   ***
>>>>>>> d9884f81

```

Gives this correct output:


```html
<<<<<<< HEAD
<p>5__6__78</p>

```

### [Example 387](https://github.github.com/gfm/#example-387)
=======
<hr />
<hr />
<hr />

```

### [Example 18](https://github.github.com/gfm/#example-18)
>>>>>>> d9884f81

This markdown:


```markdown
<<<<<<< HEAD
пристаням__стремятся__
=======
    ***
>>>>>>> d9884f81

```

Gives this correct output:


```html
<<<<<<< HEAD
<p>пристаням__стремятся__</p>

```

### [Example 395](https://github.github.com/gfm/#example-395)
=======
<pre><code>***
</code></pre>

```

### [Example 20](https://github.github.com/gfm/#example-20)
>>>>>>> d9884f81

This markdown:


```markdown
<<<<<<< HEAD
**foo**bar
=======
_____________________________________
>>>>>>> d9884f81

```

Gives this correct output:


```html
<<<<<<< HEAD
<p><strong>foo</strong>bar</p>

```

### [Example 396](https://github.github.com/gfm/#example-396)
=======
<hr />

```

### [Example 28](https://github.github.com/gfm/#example-28)
>>>>>>> d9884f81

This markdown:


```markdown
<<<<<<< HEAD
__foo bar __
=======
Foo
***
bar
>>>>>>> d9884f81

```

Gives this correct output:


```html
<<<<<<< HEAD
<p>__foo bar __</p>
=======
<p>Foo</p>
<hr />
<p>bar</p>
>>>>>>> d9884f81

```

### [Example 397](https://github.github.com/gfm/#example-397)

This markdown:


```markdown
__(__foo)

```

Gives this correct output:


```html
<p>__(__foo)</p>

```

### [Example 399](https://github.github.com/gfm/#example-399)

This markdown:


```markdown
__foo__bar

```

Gives this correct output:


```html
<p>__foo__bar</p>

```

### [Example 400](https://github.github.com/gfm/#example-400)

This markdown:


```markdown
__пристаням__стремятся

```

Gives this correct output:


```html
<p>__пристаням__стремятся</p>

```

### [Example 404](https://github.github.com/gfm/#example-404)

This markdown:


```markdown
*foo
bar*

```

Gives this correct output:


```html
<p><em>foo
bar</em></p>

```

### [Example 422](https://github.github.com/gfm/#example-422)

This markdown:


```markdown
**foo
bar**

```

Gives this correct output:


```html
<p><strong>foo
bar</strong></p>

```

### [Example 433](https://github.github.com/gfm/#example-433)

This markdown:


```markdown
__ is not an empty emphasis

```

Gives this correct output:


```html
<p>__ is not an empty emphasis</p>

```

### [Example 437](https://github.github.com/gfm/#example-437)

This markdown:


```markdown
foo *_*

```

Gives this correct output:


```html
<p>foo <em>_</em></p>

```

### [Example 440](https://github.github.com/gfm/#example-440)

This markdown:


```markdown
foo **_**

```

Gives this correct output:


```html
<p>foo <strong>_</strong></p>

```

### [Example 447](https://github.github.com/gfm/#example-447)

This markdown:


```markdown
foo ___

```

Gives this correct output:


```html
<p>foo ___</p>

```

### [Example 450](https://github.github.com/gfm/#example-450)

This markdown:


```markdown
foo _____

```

Gives this correct output:


```html
<p>foo _____</p>

```

### [Example 459](https://github.github.com/gfm/#example-459)

This markdown:


```markdown
**foo**

```

Gives this correct output:


```html
<p><strong>foo</strong></p>

```

### [Example 468](https://github.github.com/gfm/#example-468)

This markdown:


```markdown
*foo _bar* baz_

```

Gives this correct output:


```html
<p><em>foo _bar</em> baz_</p>

```

### [Example 473](https://github.github.com/gfm/#example-473)

This markdown:


```markdown
_foo [bar_](/url)

```

Gives this correct output:


```html
<p>_foo <a href="/url">bar_</a></p>

```

## Code spans

### [Example 328](https://github.github.com/gfm/#example-328)

This markdown:


```markdown
`foo`

```

Gives this correct output:


```html
<p><code>foo</code></p>

```

### [Example 332](https://github.github.com/gfm/#example-332)

This markdown:


```markdown
` a`

```

Gives this correct output:


```html
<p><code> a</code></p>

```

### [Example 333](https://github.github.com/gfm/#example-333)

This markdown:


```markdown
` b `

```

Gives this correct output:


```html
<p><code> b </code></p>

```

### [Example 334](https://github.github.com/gfm/#example-334)

This markdown:


```markdown
` `
`  `

```

Gives this correct output:


```html
<p><code> </code>
<code>  </code></p>

```

### [Example 337](https://github.github.com/gfm/#example-337)

This markdown:


```markdown
`foo   bar 
baz`

```

Gives this correct output:


```html
<p><code>foo   bar  baz</code></p>

```

## Soft line breaks

### [Example 645](https://github.github.com/gfm/#example-645)

This markdown:


```markdown
foo
baz

```

Gives this correct output:


```html
<p>foo
baz</p>

```

## List items

### [Example 231](https://github.github.com/gfm/#example-231)

This markdown:


```markdown
-one

2.two

```

Gives this correct output:


```html
<p>-one</p>
<p>2.two</p>

```

### [Example 235](https://github.github.com/gfm/#example-235)

This markdown:


```markdown
123456789. ok

```

Gives this correct output:


```html
<ol start="123456789">
<li>ok</li>
</ol>

```

### [Example 236](https://github.github.com/gfm/#example-236)

This markdown:


```markdown
1234567890. not ok

```

Gives this correct output:


```html
<p>1234567890. not ok</p>

```

### [Example 237](https://github.github.com/gfm/#example-237)

This markdown:


```markdown
0. ok

```

Gives this correct output:


```html
<ol start="0">
<li>ok</li>
</ol>

```

### [Example 238](https://github.github.com/gfm/#example-238)

This markdown:


```markdown
003. ok

```

Gives this correct output:


```html
<ol start="3">
<li>ok</li>
</ol>

```

### [Example 239](https://github.github.com/gfm/#example-239)

This markdown:


```markdown
-1. not ok

```

Gives this correct output:


```html
<p>-1. not ok</p>

```

### [Example 242](https://github.github.com/gfm/#example-242)

This markdown:


```markdown
    indented code

paragraph

    more code

```

Gives this correct output:


```html
<pre><code>indented code
</code></pre>
<p>paragraph</p>
<pre><code>more code
</code></pre>

```

### [Example 251](https://github.github.com/gfm/#example-251)

This markdown:


```markdown
- foo
-
- bar

```

Gives this correct output:


```html
<ul>
<li>foo</li>
<li></li>
<li>bar</li>
</ul>

```

### [Example 252](https://github.github.com/gfm/#example-252)

This markdown:


```markdown
- foo
-   
- bar

```

Gives this correct output:


```html
<ul>
<li>foo</li>
<li></li>
<li>bar</li>
</ul>

```

### [Example 253](https://github.github.com/gfm/#example-253)

This markdown:


```markdown
1. foo
2.
3. bar

```

Gives this correct output:


```html
<ol>
<li>foo</li>
<li></li>
<li>bar</li>
</ol>

```

## Autolinks

### [Example 607](https://github.github.com/gfm/#example-607)

This markdown:


```markdown
http://example.com

```

Gives this correct output:


```html
<p>http://example.com</p>

```

### [Example 608](https://github.github.com/gfm/#example-608)

This markdown:


```markdown
foo@bar.example.com

```

Gives this correct output:


```html
<p>foo@bar.example.com</p>

```

## [extension] Strikethrough

### [Example 492](https://github.github.com/gfm/#example-492)

This markdown:


```markdown
This ~~has a

new paragraph~~.
```

Gives this correct output:


```html
<p>This ~~has a</p>
<p>new paragraph~~.</p>
```

## Lists

### [Example 271](https://github.github.com/gfm/#example-271)

This markdown:


```markdown
- foo
- bar
+ baz

```

Gives this correct output:


```html
<ul>
<li>foo</li>
<li>bar</li>
</ul>
<ul>
<li>baz</li>
</ul>

```

### [Example 272](https://github.github.com/gfm/#example-272)

This markdown:


```markdown
1. foo
2. bar
3) baz

```

Gives this correct output:


```html
<ol>
<li>foo</li>
<li>bar</li>
</ol>
<ol start="3">
<li>baz</li>
</ol>

```

### [Example 273](https://github.github.com/gfm/#example-273)

This markdown:


```markdown
Foo
- bar
- baz

```

Gives this correct output:


```html
<p>Foo</p>
<ul>
<li>bar</li>
<li>baz</li>
</ul>

```

### [Example 274](https://github.github.com/gfm/#example-274)

This markdown:


```markdown
The number of windows in my house is
14.  The number of doors is 6.

```

Gives this correct output:


```html
<p>The number of windows in my house is
14.  The number of doors is 6.</p>

```

### [Example 275](https://github.github.com/gfm/#example-275)

This markdown:


```markdown
The number of windows in my house is
1.  The number of doors is 6.

```

Gives this correct output:


```html
<p>The number of windows in my house is</p>
<ol>
<li>The number of doors is 6.</li>
</ol>

```

<<<<<<< HEAD
### [Example 292](https://github.github.com/gfm/#example-292)
=======
## [extension] Tables

### [Example 203](https://github.github.com/gfm/#example-203)
>>>>>>> d9884f81

This markdown:


```markdown
<<<<<<< HEAD
- a

=======
| abc | def |
| --- |
| bar |
>>>>>>> d9884f81
```

Gives this correct output:


```html
<<<<<<< HEAD
<ul>
<li>a</li>
</ul>

```

## Links

### [Example 482](https://github.github.com/gfm/#example-482)

This markdown:


```markdown
[link](/uri)

```

Gives this correct output:


```html
<p><a href="/uri">link</a></p>

```

### [Example 483](https://github.github.com/gfm/#example-483)
=======
<p>| abc | def |
| --- |
| bar |</p>
```

## Tabs

### [Example 1](https://github.github.com/gfm/#example-1)
>>>>>>> d9884f81

This markdown:


```markdown
<<<<<<< HEAD
[link]()
=======
	foo	baz		bim
>>>>>>> d9884f81

```

Gives this correct output:


```html
<<<<<<< HEAD
<p><a href="">link</a></p>

```

### [Example 484](https://github.github.com/gfm/#example-484)
=======
<pre><code>foo	baz		bim
</code></pre>

```

### [Example 10](https://github.github.com/gfm/#example-10)
>>>>>>> d9884f81

This markdown:


```markdown
<<<<<<< HEAD
[link](<>)
=======
#	Foo
>>>>>>> d9884f81

```

Gives this correct output:


```html
<<<<<<< HEAD
<p><a href="">link</a></p>

```

### [Example 489](https://github.github.com/gfm/#example-489)
=======
<h1>Foo</h1>

```

## Links

### [Example 482](https://github.github.com/gfm/#example-482)
>>>>>>> d9884f81

This markdown:


```markdown
<<<<<<< HEAD
[a](<b)c>)
=======
[link](/uri)
>>>>>>> d9884f81

```

Gives this correct output:


```html
<<<<<<< HEAD
<p><a href="b)c">a</a></p>

```

### [Example 495](https://github.github.com/gfm/#example-495)
=======
<p><a href="/uri">link</a></p>

```

### [Example 483](https://github.github.com/gfm/#example-483)
>>>>>>> d9884f81

This markdown:


```markdown
<<<<<<< HEAD
[link](<foo(and(bar)>)
=======
[link]()
>>>>>>> d9884f81

```

Gives this correct output:


```html
<<<<<<< HEAD
<p><a href="foo(and(bar)">link</a></p>

```

### [Example 497](https://github.github.com/gfm/#example-497)
=======
<p><a href="">link</a></p>

```

### [Example 484](https://github.github.com/gfm/#example-484)
>>>>>>> d9884f81

This markdown:


```markdown
<<<<<<< HEAD
[link](#fragment)

[link](http://example.com#fragment)

[link](http://example.com?foo=3#frag)
=======
[link](<>)
>>>>>>> d9884f81

```

Gives this correct output:


```html
<<<<<<< HEAD
<p><a href="#fragment">link</a></p>
<p><a href="http://example.com#fragment">link</a></p>
<p><a href="http://example.com?foo=3#frag">link</a></p>

```

## Tabs

### [Example 1](https://github.github.com/gfm/#example-1)
=======
<p><a href="">link</a></p>

```

### [Example 489](https://github.github.com/gfm/#example-489)
>>>>>>> d9884f81

This markdown:


```markdown
<<<<<<< HEAD
	foo	baz		bim
=======
[a](<b)c>)
>>>>>>> d9884f81

```

Gives this correct output:


```html
<<<<<<< HEAD
<pre><code>foo	baz		bim
</code></pre>

```

### [Example 10](https://github.github.com/gfm/#example-10)
=======
<p><a href="b)c">a</a></p>

```

### [Example 495](https://github.github.com/gfm/#example-495)
>>>>>>> d9884f81

This markdown:


```markdown
<<<<<<< HEAD
#	Foo
=======
[link](<foo(and(bar)>)
>>>>>>> d9884f81

```

Gives this correct output:


```html
<<<<<<< HEAD
<h1>Foo</h1>

```

## Setext headings

### [Example 64](https://github.github.com/gfm/#example-64)
=======
<p><a href="foo(and(bar)">link</a></p>

```

### [Example 497](https://github.github.com/gfm/#example-497)
>>>>>>> d9884f81

This markdown:


```markdown
<<<<<<< HEAD
- Foo
---
=======
[link](#fragment)

[link](http://example.com#fragment)

[link](http://example.com?foo=3#frag)
>>>>>>> d9884f81

```

Gives this correct output:


```html
<<<<<<< HEAD
<ul>
<li>Foo</li>
</ul>
<hr />

```

### [Example 67](https://github.github.com/gfm/#example-67)
=======
<p><a href="#fragment">link</a></p>
<p><a href="http://example.com#fragment">link</a></p>
<p><a href="http://example.com?foo=3#frag">link</a></p>

```

## Paragraphs

### [Example 189](https://github.github.com/gfm/#example-189)
>>>>>>> d9884f81

This markdown:


```markdown
<<<<<<< HEAD

====

```

Gives this correct output:


```html
<p>====</p>

```

### [Example 68](https://github.github.com/gfm/#example-68)

This markdown:


```markdown
---
---
=======
aaa

bbb
>>>>>>> d9884f81

```

Gives this correct output:


```html
<<<<<<< HEAD
<hr />
<hr />

```

### [Example 69](https://github.github.com/gfm/#example-69)
=======
<p>aaa</p>
<p>bbb</p>

```

### [Example 190](https://github.github.com/gfm/#example-190)
>>>>>>> d9884f81

This markdown:


```markdown
<<<<<<< HEAD
- foo
-----
=======
aaa
bbb

ccc
ddd
>>>>>>> d9884f81

```

Gives this correct output:


```html
<<<<<<< HEAD
<ul>
<li>foo</li>
</ul>
<hr />

```

### [Example 70](https://github.github.com/gfm/#example-70)
=======
<p>aaa
bbb</p>
<p>ccc
ddd</p>

```

### [Example 191](https://github.github.com/gfm/#example-191)
>>>>>>> d9884f81

This markdown:


```markdown
<<<<<<< HEAD
    foo
---
=======
aaa


bbb
>>>>>>> d9884f81

```

Gives this correct output:


```html
<<<<<<< HEAD
<pre><code>foo
</code></pre>
<hr />

```

### [Example 74](https://github.github.com/gfm/#example-74)
=======
<p>aaa</p>
<p>bbb</p>

```

### [Example 195](https://github.github.com/gfm/#example-195)
>>>>>>> d9884f81

This markdown:


```markdown
<<<<<<< HEAD
Foo
bar

---

baz
=======
    aaa
bbb
>>>>>>> d9884f81

```

Gives this correct output:


```html
<<<<<<< HEAD
<p>Foo
bar</p>
<hr />
<p>baz</p>

```

## Indented code blocks

### [Example 84](https://github.github.com/gfm/#example-84)
=======
<pre><code>aaa
</code></pre>
<p>bbb</p>

```

## Autolinks

### [Example 607](https://github.github.com/gfm/#example-607)
>>>>>>> d9884f81

This markdown:


```markdown
<<<<<<< HEAD
    foo
bar
=======
http://example.com
>>>>>>> d9884f81

```

Gives this correct output:


```html
<<<<<<< HEAD
<pre><code>foo
</code></pre>
<p>bar</p>

```

### [Example 88](https://github.github.com/gfm/#example-88)
=======
<p>http://example.com</p>

```

### [Example 608](https://github.github.com/gfm/#example-608)
>>>>>>> d9884f81

This markdown:


```markdown
<<<<<<< HEAD
    foo  
=======
foo@bar.example.com
>>>>>>> d9884f81

```

Gives this correct output:


```html
<<<<<<< HEAD
<pre><code>foo  
</code></pre>
=======
<p>foo@bar.example.com</p>
>>>>>>> d9884f81

```
<|MERGE_RESOLUTION|>--- conflicted
+++ resolved
@@ -1,118 +1,4 @@
 # GFM
-
-<<<<<<< HEAD
-## [extension] Tables
-
-### [Example 203](https://github.github.com/gfm/#example-203)
-
-This markdown:
-
-
-```markdown
-| abc | def |
-| --- |
-| bar |
-```
-
-Gives this correct output:
-
-
-```html
-<p>| abc | def |
-| --- |
-| bar |</p>
-```
-
-## Paragraphs
-
-### [Example 189](https://github.github.com/gfm/#example-189)
-
-This markdown:
-
-
-```markdown
-aaa
-
-bbb
-
-```
-
-Gives this correct output:
-
-
-```html
-<p>aaa</p>
-<p>bbb</p>
-
-```
-
-### [Example 190](https://github.github.com/gfm/#example-190)
-
-This markdown:
-
-
-```markdown
-aaa
-bbb
-
-ccc
-ddd
-
-```
-
-Gives this correct output:
-
-
-```html
-<p>aaa
-bbb</p>
-<p>ccc
-ddd</p>
-
-```
-
-### [Example 191](https://github.github.com/gfm/#example-191)
-
-This markdown:
-
-
-```markdown
-aaa
-
-
-bbb
-
-```
-
-Gives this correct output:
-
-
-```html
-<p>aaa</p>
-<p>bbb</p>
-
-```
-
-### [Example 195](https://github.github.com/gfm/#example-195)
-
-This markdown:
-
-
-```markdown
-    aaa
-bbb
-
-```
-
-Gives this correct output:
-
-
-```html
-<pre><code>aaa
-</code></pre>
-<p>bbb</p>
-
-```
 
 ## Thematic breaks
 
@@ -281,10 +167,1253 @@
 
 ```
 
-## ATX headings
-=======
+## Tabs
+
+### [Example 1](https://github.github.com/gfm/#example-1)
+
+This markdown:
+
+
+```markdown
+	foo	baz		bim
+
+```
+
+Gives this correct output:
+
+
+```html
+<pre><code>foo	baz		bim
+</code></pre>
+
+```
+
+### [Example 10](https://github.github.com/gfm/#example-10)
+
+This markdown:
+
+
+```markdown
+#	Foo
+
+```
+
+Gives this correct output:
+
+
+```html
+<h1>Foo</h1>
+
+```
+
+## Links
+
+### [Example 482](https://github.github.com/gfm/#example-482)
+
+This markdown:
+
+
+```markdown
+[link](/uri)
+
+```
+
+Gives this correct output:
+
+
+```html
+<p><a href="/uri">link</a></p>
+
+```
+
+### [Example 483](https://github.github.com/gfm/#example-483)
+
+This markdown:
+
+
+```markdown
+[link]()
+
+```
+
+Gives this correct output:
+
+
+```html
+<p><a href="">link</a></p>
+
+```
+
+### [Example 484](https://github.github.com/gfm/#example-484)
+
+This markdown:
+
+
+```markdown
+[link](<>)
+
+```
+
+Gives this correct output:
+
+
+```html
+<p><a href="">link</a></p>
+
+```
+
+### [Example 489](https://github.github.com/gfm/#example-489)
+
+This markdown:
+
+
+```markdown
+[a](<b)c>)
+
+```
+
+Gives this correct output:
+
+
+```html
+<p><a href="b)c">a</a></p>
+
+```
+
+### [Example 495](https://github.github.com/gfm/#example-495)
+
+This markdown:
+
+
+```markdown
+[link](<foo(and(bar)>)
+
+```
+
+Gives this correct output:
+
+
+```html
+<p><a href="foo(and(bar)">link</a></p>
+
+```
+
+### [Example 497](https://github.github.com/gfm/#example-497)
+
+This markdown:
+
+
+```markdown
+[link](#fragment)
+
+[link](http://example.com#fragment)
+
+[link](http://example.com?foo=3#frag)
+
+```
+
+Gives this correct output:
+
+
+```html
+<p><a href="#fragment">link</a></p>
+<p><a href="http://example.com#fragment">link</a></p>
+<p><a href="http://example.com?foo=3#frag">link</a></p>
+
+```
+
+## Autolinks
+
+### [Example 607](https://github.github.com/gfm/#example-607)
+
+This markdown:
+
+
+```markdown
+http://example.com
+
+```
+
+Gives this correct output:
+
+
+```html
+<p>http://example.com</p>
+
+```
+
+### [Example 608](https://github.github.com/gfm/#example-608)
+
+This markdown:
+
+
+```markdown
+foo@bar.example.com
+
+```
+
+Gives this correct output:
+
+
+```html
+<p>foo@bar.example.com</p>
+
+```
+
+## [extension] Strikethrough
+
+### [Example 492](https://github.github.com/gfm/#example-492)
+
+This markdown:
+
+
+```markdown
+This ~~has a
+
+new paragraph~~.
+```
+
+Gives this correct output:
+
+
+```html
+<p>This ~~has a</p>
+<p>new paragraph~~.</p>
+```
+
+## Raw HTML
+
+### [Example 622](https://github.github.com/gfm/#example-622)
+
+This markdown:
+
+
+```markdown
+foo <!-- not a comment -- two hyphens -->
+
+```
+
+Gives this correct output:
+
+
+```html
+<p>foo &lt;!-- not a comment -- two hyphens --&gt;</p>
+
+```
+
+### [Example 623](https://github.github.com/gfm/#example-623)
+
+This markdown:
+
+
+```markdown
+foo <!--> foo -->
+
+foo <!-- foo--->
+
+```
+
+Gives this correct output:
+
+
+```html
+<p>foo &lt;!--&gt; foo --&gt;</p>
+<p>foo &lt;!-- foo---&gt;</p>
+
+```
+
+## Paragraphs
+
+### [Example 189](https://github.github.com/gfm/#example-189)
+
+This markdown:
+
+
+```markdown
+aaa
+
+bbb
+
+```
+
+Gives this correct output:
+
+
+```html
+<p>aaa</p>
+<p>bbb</p>
+
+```
+
+### [Example 190](https://github.github.com/gfm/#example-190)
+
+This markdown:
+
+
+```markdown
+aaa
+bbb
+
+ccc
+ddd
+
+```
+
+Gives this correct output:
+
+
+```html
+<p>aaa
+bbb</p>
+<p>ccc
+ddd</p>
+
+```
+
+### [Example 191](https://github.github.com/gfm/#example-191)
+
+This markdown:
+
+
+```markdown
+aaa
+
+
+bbb
+
+```
+
+Gives this correct output:
+
+
+```html
+<p>aaa</p>
+<p>bbb</p>
+
+```
+
+### [Example 195](https://github.github.com/gfm/#example-195)
+
+This markdown:
+
+
+```markdown
+    aaa
+bbb
+
+```
+
+Gives this correct output:
+
+
+```html
+<pre><code>aaa
+</code></pre>
+<p>bbb</p>
+
+```
+
+## Emphasis and strong emphasis
+
+### [Example 350](https://github.github.com/gfm/#example-350)
+
+This markdown:
+
+
+```markdown
+*foo bar*
+
+```
+
+Gives this correct output:
+
+
+```html
+<p><em>foo bar</em></p>
+
+```
+
+### [Example 354](https://github.github.com/gfm/#example-354)
+
+This markdown:
+
+
+```markdown
+foo*bar*
+
+```
+
+Gives this correct output:
+
+
+```html
+<p>foo<em>bar</em></p>
+
+```
+
+### [Example 355](https://github.github.com/gfm/#example-355)
+
+This markdown:
+
+
+```markdown
+5*6*78
+
+```
+
+Gives this correct output:
+
+
+```html
+<p>5<em>6</em>78</p>
+
+```
+
+### [Example 357](https://github.github.com/gfm/#example-357)
+
+This markdown:
+
+
+```markdown
+_ foo bar_
+
+```
+
+Gives this correct output:
+
+
+```html
+<p>_ foo bar_</p>
+
+```
+
+### [Example 358](https://github.github.com/gfm/#example-358)
+
+This markdown:
+
+
+```markdown
+a_"foo"_
+
+```
+
+Gives this correct output:
+
+
+```html
+<p>a_&quot;foo&quot;_</p>
+
+```
+
+### [Example 359](https://github.github.com/gfm/#example-359)
+
+This markdown:
+
+
+```markdown
+foo_bar_
+
+```
+
+Gives this correct output:
+
+
+```html
+<p>foo_bar_</p>
+
+```
+
+### [Example 360](https://github.github.com/gfm/#example-360)
+
+This markdown:
+
+
+```markdown
+5_6_78
+
+```
+
+Gives this correct output:
+
+
+```html
+<p>5_6_78</p>
+
+```
+
+### [Example 361](https://github.github.com/gfm/#example-361)
+
+This markdown:
+
+
+```markdown
+пристаням_стремятся_
+
+```
+
+Gives this correct output:
+
+
+```html
+<p>пристаням_стремятся_</p>
+
+```
+
+### [Example 362](https://github.github.com/gfm/#example-362)
+
+This markdown:
+
+
+```markdown
+aa_"bb"_cc
+
+```
+
+Gives this correct output:
+
+
+```html
+<p>aa_&quot;bb&quot;_cc</p>
+
+```
+
+### [Example 369](https://github.github.com/gfm/#example-369)
+
+This markdown:
+
+
+```markdown
+*foo*bar
+
+```
+
+Gives this correct output:
+
+
+```html
+<p><em>foo</em>bar</p>
+
+```
+
+### [Example 370](https://github.github.com/gfm/#example-370)
+
+This markdown:
+
+
+```markdown
+_foo bar _
+
+```
+
+Gives this correct output:
+
+
+```html
+<p>_foo bar _</p>
+
+```
+
+### [Example 371](https://github.github.com/gfm/#example-371)
+
+This markdown:
+
+
+```markdown
+_(_foo)
+
+```
+
+Gives this correct output:
+
+
+```html
+<p>_(_foo)</p>
+
+```
+
+### [Example 373](https://github.github.com/gfm/#example-373)
+
+This markdown:
+
+
+```markdown
+_foo_bar
+
+```
+
+Gives this correct output:
+
+
+```html
+<p>_foo_bar</p>
+
+```
+
+### [Example 374](https://github.github.com/gfm/#example-374)
+
+This markdown:
+
+
+```markdown
+_пристаням_стремятся
+
+```
+
+Gives this correct output:
+
+
+```html
+<p>_пристаням_стремятся</p>
+
+```
+
+### [Example 377](https://github.github.com/gfm/#example-377)
+
+This markdown:
+
+
+```markdown
+**foo bar**
+
+```
+
+Gives this correct output:
+
+
+```html
+<p><strong>foo bar</strong></p>
+
+```
+
+### [Example 380](https://github.github.com/gfm/#example-380)
+
+This markdown:
+
+
+```markdown
+foo**bar**
+
+```
+
+Gives this correct output:
+
+
+```html
+<p>foo<strong>bar</strong></p>
+
+```
+
+### [Example 382](https://github.github.com/gfm/#example-382)
+
+This markdown:
+
+
+```markdown
+__ foo bar__
+
+```
+
+Gives this correct output:
+
+
+```html
+<p>__ foo bar__</p>
+
+```
+
+### [Example 383](https://github.github.com/gfm/#example-383)
+
+This markdown:
+
+
+```markdown
+__
+foo bar__
+
+```
+
+Gives this correct output:
+
+
+```html
+<p>__
+foo bar__</p>
+
+```
+
+### [Example 384](https://github.github.com/gfm/#example-384)
+
+This markdown:
+
+
+```markdown
+a__"foo"__
+
+```
+
+Gives this correct output:
+
+
+```html
+<p>a__&quot;foo&quot;__</p>
+
+```
+
+### [Example 385](https://github.github.com/gfm/#example-385)
+
+This markdown:
+
+
+```markdown
+foo__bar__
+
+```
+
+Gives this correct output:
+
+
+```html
+<p>foo__bar__</p>
+
+```
+
+### [Example 386](https://github.github.com/gfm/#example-386)
+
+This markdown:
+
+
+```markdown
+5__6__78
+
+```
+
+Gives this correct output:
+
+
+```html
+<p>5__6__78</p>
+
+```
+
+### [Example 387](https://github.github.com/gfm/#example-387)
+
+This markdown:
+
+
+```markdown
+пристаням__стремятся__
+
+```
+
+Gives this correct output:
+
+
+```html
+<p>пристаням__стремятся__</p>
+
+```
+
+### [Example 395](https://github.github.com/gfm/#example-395)
+
+This markdown:
+
+
+```markdown
+**foo**bar
+
+```
+
+Gives this correct output:
+
+
+```html
+<p><strong>foo</strong>bar</p>
+
+```
+
+### [Example 396](https://github.github.com/gfm/#example-396)
+
+This markdown:
+
+
+```markdown
+__foo bar __
+
+```
+
+Gives this correct output:
+
+
+```html
+<p>__foo bar __</p>
+
+```
+
+### [Example 397](https://github.github.com/gfm/#example-397)
+
+This markdown:
+
+
+```markdown
+__(__foo)
+
+```
+
+Gives this correct output:
+
+
+```html
+<p>__(__foo)</p>
+
+```
+
+### [Example 399](https://github.github.com/gfm/#example-399)
+
+This markdown:
+
+
+```markdown
+__foo__bar
+
+```
+
+Gives this correct output:
+
+
+```html
+<p>__foo__bar</p>
+
+```
+
+### [Example 400](https://github.github.com/gfm/#example-400)
+
+This markdown:
+
+
+```markdown
+__пристаням__стремятся
+
+```
+
+Gives this correct output:
+
+
+```html
+<p>__пристаням__стремятся</p>
+
+```
+
+### [Example 404](https://github.github.com/gfm/#example-404)
+
+This markdown:
+
+
+```markdown
+*foo
+bar*
+
+```
+
+Gives this correct output:
+
+
+```html
+<p><em>foo
+bar</em></p>
+
+```
+
+### [Example 422](https://github.github.com/gfm/#example-422)
+
+This markdown:
+
+
+```markdown
+**foo
+bar**
+
+```
+
+Gives this correct output:
+
+
+```html
+<p><strong>foo
+bar</strong></p>
+
+```
+
+### [Example 433](https://github.github.com/gfm/#example-433)
+
+This markdown:
+
+
+```markdown
+__ is not an empty emphasis
+
+```
+
+Gives this correct output:
+
+
+```html
+<p>__ is not an empty emphasis</p>
+
+```
+
+### [Example 437](https://github.github.com/gfm/#example-437)
+
+This markdown:
+
+
+```markdown
+foo *_*
+
+```
+
+Gives this correct output:
+
+
+```html
+<p>foo <em>_</em></p>
+
+```
+
+### [Example 440](https://github.github.com/gfm/#example-440)
+
+This markdown:
+
+
+```markdown
+foo **_**
+
+```
+
+Gives this correct output:
+
+
+```html
+<p>foo <strong>_</strong></p>
+
+```
+
+### [Example 447](https://github.github.com/gfm/#example-447)
+
+This markdown:
+
+
+```markdown
+foo ___
+
+```
+
+Gives this correct output:
+
+
+```html
+<p>foo ___</p>
+
+```
+
+### [Example 450](https://github.github.com/gfm/#example-450)
+
+This markdown:
+
+
+```markdown
+foo _____
+
+```
+
+Gives this correct output:
+
+
+```html
+<p>foo _____</p>
+
+```
+
+### [Example 459](https://github.github.com/gfm/#example-459)
+
+This markdown:
+
+
+```markdown
+**foo**
+
+```
+
+Gives this correct output:
+
+
+```html
+<p><strong>foo</strong></p>
+
+```
+
+### [Example 468](https://github.github.com/gfm/#example-468)
+
+This markdown:
+
+
+```markdown
+*foo _bar* baz_
+
+```
+
+Gives this correct output:
+
+
+```html
+<p><em>foo _bar</em> baz_</p>
+
+```
+
+### [Example 473](https://github.github.com/gfm/#example-473)
+
+This markdown:
+
+
+```markdown
+_foo [bar_](/url)
+
+```
+
+Gives this correct output:
+
+
+```html
+<p>_foo <a href="/url">bar_</a></p>
+
+```
+
+## [extension] Tables
+
+### [Example 203](https://github.github.com/gfm/#example-203)
+
+This markdown:
+
+
+```markdown
+| abc | def |
+| --- |
+| bar |
+```
+
+Gives this correct output:
+
+
+```html
+<p>| abc | def |
+| --- |
+| bar |</p>
+```
+
+## Fenced code blocks
+
+### [Example 89](https://github.github.com/gfm/#example-89)
+
+This markdown:
+
+
+```markdown
+```
+<
+ >
+```
+
+```
+
+Gives this correct output:
+
+
+```html
+<pre><code>&lt;
+ &gt;
+</code></pre>
+
+```
+
+### [Example 90](https://github.github.com/gfm/#example-90)
+
+This markdown:
+
+
+```markdown
+~~~
+<
+ >
+~~~
+
+```
+
+Gives this correct output:
+
+
+```html
+<pre><code>&lt;
+ &gt;
+</code></pre>
+
+```
+
+### [Example 92](https://github.github.com/gfm/#example-92)
+
+This markdown:
+
+
+```markdown
+```
+aaa
+~~~
+```
+
+```
+
+Gives this correct output:
+
+
+```html
+<pre><code>aaa
+~~~
+</code></pre>
+
+```
+
+### [Example 93](https://github.github.com/gfm/#example-93)
+
+This markdown:
+
+
+```markdown
+~~~
+aaa
+```
+~~~
+
+```
+
+Gives this correct output:
+
+
+```html
+<pre><code>aaa
+```
+</code></pre>
+
+```
+
+### [Example 99](https://github.github.com/gfm/#example-99)
+
+This markdown:
+
+
+```markdown
+```
+
+  
+```
+
+```
+
+Gives this correct output:
+
+
+```html
+<pre><code>
+  
+</code></pre>
+
+```
+
+### [Example 110](https://github.github.com/gfm/#example-110)
+
+This markdown:
+
+
+```markdown
+foo
+```
+bar
+```
+baz
+
+```
+
+Gives this correct output:
+
+
+```html
+<p>foo</p>
+<pre><code>bar
+</code></pre>
+<p>baz</p>
+
+```
+
+### [Example 117](https://github.github.com/gfm/#example-117)
+
+This markdown:
+
+
+```markdown
+```
+``` aaa
+```
+
+```
+
+Gives this correct output:
+
+
+```html
+<pre><code>``` aaa
+</code></pre>
+
+```
+
 ## List items
->>>>>>> d9884f81
+
+### [Example 231](https://github.github.com/gfm/#example-231)
+
+This markdown:
+
+
+```markdown
+-one
+
+2.two
+
+```
+
+Gives this correct output:
+
+
+```html
+<p>-one</p>
+<p>2.two</p>
+
+```
+
+### [Example 235](https://github.github.com/gfm/#example-235)
+
+This markdown:
+
+
+```markdown
+123456789. ok
+
+```
+
+Gives this correct output:
+
+
+```html
+<ol start="123456789">
+<li>ok</li>
+</ol>
+
+```
 
 ### [Example 236](https://github.github.com/gfm/#example-236)
 
@@ -301,6 +1430,64 @@
 
 ```html
 <p>1234567890. not ok</p>
+
+```
+
+### [Example 237](https://github.github.com/gfm/#example-237)
+
+This markdown:
+
+
+```markdown
+0. ok
+
+```
+
+Gives this correct output:
+
+
+```html
+<ol start="0">
+<li>ok</li>
+</ol>
+
+```
+
+### [Example 238](https://github.github.com/gfm/#example-238)
+
+This markdown:
+
+
+```markdown
+003. ok
+
+```
+
+Gives this correct output:
+
+
+```html
+<ol start="3">
+<li>ok</li>
+</ol>
+
+```
+
+### [Example 239](https://github.github.com/gfm/#example-239)
+
+This markdown:
+
+
+```markdown
+-1. not ok
+
+```
+
+Gives this correct output:
+
+
+```html
+<p>-1. not ok</p>
 
 ```
 
@@ -330,2224 +1517,6 @@
 
 ```
 
-## Hard line breaks
-
-### [Example 637](https://github.github.com/gfm/#example-637)
-
-This markdown:
-
-
-```markdown
-`code 
-span`
-
-```
-
-Gives this correct output:
-
-
-```html
-<p><code>code  span</code></p>
-
-```
-
-### [Example 638](https://github.github.com/gfm/#example-638)
-
-This markdown:
-
-
-```markdown
-`code\
-span`
-
-```
-
-Gives this correct output:
-
-
-```html
-<p><code>code\ span</code></p>
-
-```
-
-### [Example 641](https://github.github.com/gfm/#example-641)
-
-This markdown:
-
-
-```markdown
-foo\
-
-```
-
-Gives this correct output:
-
-
-```html
-<<<<<<< HEAD
-<p>Foo bar</p>
-<h1>baz</h1>
-<p>Bar foo</p>
-
-```
-
-### [Example 49](https://github.github.com/gfm/#example-49)
-
-This markdown:
-
-
-```markdown
-## 
-#
-### ###
-
-```
-
-Gives this correct output:
-
-
-```html
-<h2></h2>
-<h1></h1>
-<h3></h3>
-
-```
-
-## Raw HTML
-
-### [Example 622](https://github.github.com/gfm/#example-622)
-
-This markdown:
-
-
-```markdown
-foo <!-- not a comment -- two hyphens -->
-
-```
-
-Gives this correct output:
-
-
-```html
-<p>foo &lt;!-- not a comment -- two hyphens --&gt;</p>
-
-```
-
-### [Example 623](https://github.github.com/gfm/#example-623)
-
-This markdown:
-
-
-```markdown
-foo <!--> foo -->
-
-foo <!-- foo--->
-
-```
-
-Gives this correct output:
-
-
-```html
-<p>foo &lt;!--&gt; foo --&gt;</p>
-<p>foo &lt;!-- foo---&gt;</p>
-
-```
-
-## Hard line breaks
-
-### [Example 637](https://github.github.com/gfm/#example-637)
-=======
-<p>foo\</p>
-
-```
-
-### [Example 642](https://github.github.com/gfm/#example-642)
->>>>>>> d9884f81
-
-This markdown:
-
-
-```markdown
-<<<<<<< HEAD
-`code 
-span`
-=======
-foo  
->>>>>>> d9884f81
-
-```
-
-Gives this correct output:
-
-
-```html
-<<<<<<< HEAD
-<p><code>code  span</code></p>
-
-```
-
-### [Example 638](https://github.github.com/gfm/#example-638)
-=======
-<p>foo</p>
-
-```
-
-### [Example 643](https://github.github.com/gfm/#example-643)
->>>>>>> d9884f81
-
-This markdown:
-
-
-```markdown
-<<<<<<< HEAD
-`code\
-span`
-=======
-### foo\
->>>>>>> d9884f81
-
-```
-
-Gives this correct output:
-
-
-```html
-<<<<<<< HEAD
-<p><code>code\ span</code></p>
-
-```
-
-### [Example 641](https://github.github.com/gfm/#example-641)
-=======
-<h3>foo\</h3>
-
-```
-
-### [Example 644](https://github.github.com/gfm/#example-644)
->>>>>>> d9884f81
-
-This markdown:
-
-
-```markdown
-<<<<<<< HEAD
-foo\
-=======
-### foo  
->>>>>>> d9884f81
-
-```
-
-Gives this correct output:
-
-
-```html
-<<<<<<< HEAD
-<p>foo\</p>
-=======
-<h3>foo</h3>
->>>>>>> d9884f81
-
-```
-
-### [Example 642](https://github.github.com/gfm/#example-642)
-
-This markdown:
-
-
-```markdown
-foo  
-
-```
-
-Gives this correct output:
-
-
-```html
-<p>foo</p>
-
-```
-
-<<<<<<< HEAD
-### [Example 643](https://github.github.com/gfm/#example-643)
-
-This markdown:
-
-
-```markdown
-### foo\
-
-```
-
-Gives this correct output:
-
-
-```html
-<h3>foo\</h3>
-
-```
-
-### [Example 644](https://github.github.com/gfm/#example-644)
-
-This markdown:
-
-
-```markdown
-### foo  
-
-```
-
-Gives this correct output:
-
-
-```html
-<h3>foo</h3>
-
-```
-
-=======
->>>>>>> d9884f81
-## Fenced code blocks
-
-### [Example 89](https://github.github.com/gfm/#example-89)
-
-This markdown:
-
-
-```markdown
-```
-<
- >
-```
-
-```
-
-Gives this correct output:
-
-
-```html
-<pre><code>&lt;
- &gt;
-</code></pre>
-
-```
-
-### [Example 90](https://github.github.com/gfm/#example-90)
-
-This markdown:
-
-
-```markdown
-~~~
-<
- >
-~~~
-
-```
-
-Gives this correct output:
-
-
-```html
-<pre><code>&lt;
- &gt;
-</code></pre>
-
-```
-
-### [Example 92](https://github.github.com/gfm/#example-92)
-
-This markdown:
-
-
-```markdown
-```
-aaa
-~~~
-```
-
-```
-
-Gives this correct output:
-
-
-```html
-<pre><code>aaa
-~~~
-</code></pre>
-
-```
-
-### [Example 93](https://github.github.com/gfm/#example-93)
-
-This markdown:
-
-
-```markdown
-~~~
-aaa
-```
-~~~
-
-```
-
-Gives this correct output:
-
-
-```html
-<pre><code>aaa
-```
-</code></pre>
-
-```
-
-### [Example 99](https://github.github.com/gfm/#example-99)
-
-This markdown:
-
-
-```markdown
-```
-
-  
-```
-
-```
-
-Gives this correct output:
-
-
-```html
-<pre><code>
-  
-</code></pre>
-
-```
-
-### [Example 110](https://github.github.com/gfm/#example-110)
-
-This markdown:
-
-
-```markdown
-foo
-```
-bar
-```
-baz
-
-```
-
-Gives this correct output:
-
-
-```html
-<p>foo</p>
-<pre><code>bar
-</code></pre>
-<p>baz</p>
-
-```
-
-### [Example 117](https://github.github.com/gfm/#example-117)
-
-This markdown:
-
-
-```markdown
-```
-``` aaa
-```
-
-```
-
-Gives this correct output:
-
-
-```html
-<pre><code>``` aaa
-</code></pre>
-
-```
-
-<<<<<<< HEAD
-## Backslash escapes
-
-### [Example 299](https://github.github.com/gfm/#example-299)
-=======
-## Textual content
-
-### [Example 647](https://github.github.com/gfm/#example-647)
->>>>>>> d9884f81
-
-This markdown:
-
-
-```markdown
-<<<<<<< HEAD
-\	\A\a\ \3\φ\«
-=======
-hello $.;'there
->>>>>>> d9884f81
-
-```
-
-Gives this correct output:
-
-
-```html
-<<<<<<< HEAD
-<p>\	\A\a\ \3\φ\«</p>
-
-```
-
-### [Example 304](https://github.github.com/gfm/#example-304)
-=======
-<p>hello $.;'there</p>
-
-```
-
-### [Example 648](https://github.github.com/gfm/#example-648)
->>>>>>> d9884f81
-
-This markdown:
-
-
-```markdown
-<<<<<<< HEAD
-    \[\]
-=======
-Foo χρῆν
->>>>>>> d9884f81
-
-```
-
-Gives this correct output:
-
-
-```html
-<<<<<<< HEAD
-<pre><code>\[\]
-</code></pre>
-
-```
-
-### [Example 305](https://github.github.com/gfm/#example-305)
-=======
-<p>Foo χρῆν</p>
-
-```
-
-### [Example 649](https://github.github.com/gfm/#example-649)
->>>>>>> d9884f81
-
-This markdown:
-
-
-```markdown
-<<<<<<< HEAD
-~~~
-\[\]
-~~~
-=======
-Multiple     spaces
->>>>>>> d9884f81
-
-```
-
-Gives this correct output:
-
-
-```html
-<<<<<<< HEAD
-<pre><code>\[\]
-</code></pre>
-
-```
-
-## Textual content
-
-### [Example 647](https://github.github.com/gfm/#example-647)
-=======
-<p>Multiple     spaces</p>
-
-```
-
-## Lists
-
-### [Example 274](https://github.github.com/gfm/#example-274)
->>>>>>> d9884f81
-
-This markdown:
-
-
-```markdown
-<<<<<<< HEAD
-hello $.;'there
-=======
-The number of windows in my house is
-14.  The number of doors is 6.
->>>>>>> d9884f81
-
-```
-
-Gives this correct output:
-
-
-```html
-<<<<<<< HEAD
-<p>hello $.;'there</p>
-
-```
-
-### [Example 648](https://github.github.com/gfm/#example-648)
-=======
-<p>The number of windows in my house is
-14.  The number of doors is 6.</p>
-
-```
-
-## [extension] Strikethrough
-
-### [Example 492](https://github.github.com/gfm/#example-492)
->>>>>>> d9884f81
-
-This markdown:
-
-
-```markdown
-<<<<<<< HEAD
-Foo χρῆν
-=======
-This ~~has a
->>>>>>> d9884f81
-
-new paragraph~~.
-```
-
-Gives this correct output:
-
-
-```html
-<<<<<<< HEAD
-<p>Foo χρῆν</p>
-
-```
-
-### [Example 649](https://github.github.com/gfm/#example-649)
-=======
-<p>This ~~has a</p>
-<p>new paragraph~~.</p>
-```
-
-## Entity and numeric character references
-
-### [Example 314](https://github.github.com/gfm/#example-314)
->>>>>>> d9884f81
-
-This markdown:
-
-
-```markdown
-<<<<<<< HEAD
-Multiple     spaces
-=======
-&nbsp &x; &#; &#x;
-&#987654321;
-&#abcdef0;
-&ThisIsNotDefined; &hi?;
->>>>>>> d9884f81
-
-```
-
-Gives this correct output:
-
-
-```html
-<<<<<<< HEAD
-<p>Multiple     spaces</p>
-
-```
-
-## Entity and numeric character references
-
-### [Example 314](https://github.github.com/gfm/#example-314)
-=======
-<p>&amp;nbsp &amp;x; &amp;#; &amp;#x;
-&amp;#987654321;
-&amp;#abcdef0;
-&amp;ThisIsNotDefined; &amp;hi?;</p>
-
-```
-
-### [Example 315](https://github.github.com/gfm/#example-315)
->>>>>>> d9884f81
-
-This markdown:
-
-
-```markdown
-<<<<<<< HEAD
-&nbsp &x; &#; &#x;
-&#987654321;
-&#abcdef0;
-&ThisIsNotDefined; &hi?;
-=======
-&copy
->>>>>>> d9884f81
-
-```
-
-Gives this correct output:
-
-
-```html
-<<<<<<< HEAD
-<p>&amp;nbsp &amp;x; &amp;#; &amp;#x;
-&amp;#987654321;
-&amp;#abcdef0;
-&amp;ThisIsNotDefined; &amp;hi?;</p>
-
-```
-
-### [Example 315](https://github.github.com/gfm/#example-315)
-=======
-<p>&amp;copy</p>
-
-```
-
-### [Example 316](https://github.github.com/gfm/#example-316)
->>>>>>> d9884f81
-
-This markdown:
-
-
-```markdown
-<<<<<<< HEAD
-&copy
-=======
-&MadeUpEntity;
->>>>>>> d9884f81
-
-```
-
-Gives this correct output:
-
-
-```html
-<<<<<<< HEAD
-<p>&amp;copy</p>
-
-```
-
-### [Example 316](https://github.github.com/gfm/#example-316)
-=======
-<p>&amp;MadeUpEntity;</p>
-
-```
-
-### [Example 321](https://github.github.com/gfm/#example-321)
->>>>>>> d9884f81
-
-This markdown:
-
-
-```markdown
-<<<<<<< HEAD
-&MadeUpEntity;
-=======
-`f&ouml;&ouml;`
->>>>>>> d9884f81
-
-```
-
-Gives this correct output:
-
-
-```html
-<<<<<<< HEAD
-<p>&amp;MadeUpEntity;</p>
-
-```
-
-### [Example 321](https://github.github.com/gfm/#example-321)
-=======
-<p><code>f&amp;ouml;&amp;ouml;</code></p>
-
-```
-
-### [Example 322](https://github.github.com/gfm/#example-322)
-
-This markdown:
-
-
-```markdown
-    f&ouml;f&ouml;
-
-```
-
-Gives this correct output:
-
-
-```html
-<pre><code>f&amp;ouml;f&amp;ouml;
-</code></pre>
-
-```
-
-## Setext headings
-
-### [Example 67](https://github.github.com/gfm/#example-67)
->>>>>>> d9884f81
-
-This markdown:
-
-
-```markdown
-<<<<<<< HEAD
-`f&ouml;&ouml;`
-=======
-
-====
->>>>>>> d9884f81
-
-```
-
-Gives this correct output:
-
-
-```html
-<<<<<<< HEAD
-<p><code>f&amp;ouml;&amp;ouml;</code></p>
-
-```
-
-### [Example 322](https://github.github.com/gfm/#example-322)
-=======
-<p>====</p>
-
-```
-
-### [Example 68](https://github.github.com/gfm/#example-68)
->>>>>>> d9884f81
-
-This markdown:
-
-
-```markdown
-<<<<<<< HEAD
-    f&ouml;f&ouml;
-=======
----
----
->>>>>>> d9884f81
-
-```
-
-Gives this correct output:
-
-
-```html
-<<<<<<< HEAD
-<pre><code>f&amp;ouml;f&amp;ouml;
-</code></pre>
-
-```
-
-## Emphasis and strong emphasis
-
-### [Example 350](https://github.github.com/gfm/#example-350)
-=======
-<hr />
-<hr />
-
-```
-
-### [Example 70](https://github.github.com/gfm/#example-70)
->>>>>>> d9884f81
-
-This markdown:
-
-
-```markdown
-<<<<<<< HEAD
-*foo bar*
-=======
-    foo
----
->>>>>>> d9884f81
-
-```
-
-Gives this correct output:
-
-
-```html
-<<<<<<< HEAD
-<p><em>foo bar</em></p>
-
-```
-
-### [Example 354](https://github.github.com/gfm/#example-354)
-=======
-<pre><code>foo
-</code></pre>
-<hr />
-
-```
-
-### [Example 74](https://github.github.com/gfm/#example-74)
->>>>>>> d9884f81
-
-This markdown:
-
-
-```markdown
-<<<<<<< HEAD
-foo*bar*
-=======
-Foo
-bar
-
----
-
-baz
->>>>>>> d9884f81
-
-```
-
-Gives this correct output:
-
-
-```html
-<<<<<<< HEAD
-<p>foo<em>bar</em></p>
-
-```
-
-### [Example 355](https://github.github.com/gfm/#example-355)
-=======
-<p>Foo
-bar</p>
-<hr />
-<p>baz</p>
-
-```
-
-## Backslash escapes
-
-### [Example 299](https://github.github.com/gfm/#example-299)
->>>>>>> d9884f81
-
-This markdown:
-
-
-```markdown
-<<<<<<< HEAD
-5*6*78
-=======
-\	\A\a\ \3\φ\«
->>>>>>> d9884f81
-
-```
-
-Gives this correct output:
-
-
-```html
-<<<<<<< HEAD
-<p>5<em>6</em>78</p>
-
-```
-
-### [Example 357](https://github.github.com/gfm/#example-357)
-=======
-<p>\	\A\a\ \3\φ\«</p>
-
-```
-
-### [Example 304](https://github.github.com/gfm/#example-304)
->>>>>>> d9884f81
-
-This markdown:
-
-
-```markdown
-<<<<<<< HEAD
-_ foo bar_
-=======
-    \[\]
-
-```
-
-Gives this correct output:
-
-
-```html
-<pre><code>\[\]
-</code></pre>
-
-```
-
-### [Example 305](https://github.github.com/gfm/#example-305)
-
-This markdown:
-
-
-```markdown
-~~~
-\[\]
-~~~
->>>>>>> d9884f81
-
-```
-
-Gives this correct output:
-
-
-```html
-<<<<<<< HEAD
-<p>_ foo bar_</p>
-
-```
-
-### [Example 358](https://github.github.com/gfm/#example-358)
-=======
-<pre><code>\[\]
-</code></pre>
-
-```
-
-## Code spans
-
-### [Example 328](https://github.github.com/gfm/#example-328)
->>>>>>> d9884f81
-
-This markdown:
-
-
-```markdown
-<<<<<<< HEAD
-a_"foo"_
-=======
-`foo`
->>>>>>> d9884f81
-
-```
-
-Gives this correct output:
-
-
-```html
-<<<<<<< HEAD
-<p>a_&quot;foo&quot;_</p>
-
-```
-
-### [Example 359](https://github.github.com/gfm/#example-359)
-=======
-<p><code>foo</code></p>
-
-```
-
-### [Example 332](https://github.github.com/gfm/#example-332)
->>>>>>> d9884f81
-
-This markdown:
-
-
-```markdown
-<<<<<<< HEAD
-foo_bar_
-=======
-` a`
->>>>>>> d9884f81
-
-```
-
-Gives this correct output:
-
-
-```html
-<<<<<<< HEAD
-<p>foo_bar_</p>
-
-```
-
-### [Example 360](https://github.github.com/gfm/#example-360)
-=======
-<p><code> a</code></p>
-
-```
-
-### [Example 333](https://github.github.com/gfm/#example-333)
->>>>>>> d9884f81
-
-This markdown:
-
-
-```markdown
-<<<<<<< HEAD
-5_6_78
-=======
-` b `
->>>>>>> d9884f81
-
-```
-
-Gives this correct output:
-
-
-```html
-<<<<<<< HEAD
-<p>5_6_78</p>
-
-```
-
-### [Example 361](https://github.github.com/gfm/#example-361)
-=======
-<p><code> b </code></p>
-
-```
-
-### [Example 334](https://github.github.com/gfm/#example-334)
->>>>>>> d9884f81
-
-This markdown:
-
-
-```markdown
-<<<<<<< HEAD
-пристаням_стремятся_
-=======
-` `
-`  `
->>>>>>> d9884f81
-
-```
-
-Gives this correct output:
-
-
-```html
-<<<<<<< HEAD
-<p>пристаням_стремятся_</p>
-
-```
-
-### [Example 362](https://github.github.com/gfm/#example-362)
-=======
-<p><code> </code>
-<code>  </code></p>
-
-```
-
-### [Example 337](https://github.github.com/gfm/#example-337)
->>>>>>> d9884f81
-
-This markdown:
-
-
-```markdown
-<<<<<<< HEAD
-aa_"bb"_cc
-=======
-`foo   bar 
-baz`
->>>>>>> d9884f81
-
-```
-
-Gives this correct output:
-
-
-```html
-<<<<<<< HEAD
-<p>aa_&quot;bb&quot;_cc</p>
-
-```
-
-### [Example 369](https://github.github.com/gfm/#example-369)
-=======
-<p><code>foo   bar  baz</code></p>
-
-```
-
-## Raw HTML
-
-### [Example 622](https://github.github.com/gfm/#example-622)
->>>>>>> d9884f81
-
-This markdown:
-
-
-```markdown
-<<<<<<< HEAD
-*foo*bar
-=======
-foo <!-- not a comment -- two hyphens -->
->>>>>>> d9884f81
-
-```
-
-Gives this correct output:
-
-
-```html
-<<<<<<< HEAD
-<p><em>foo</em>bar</p>
-
-```
-
-### [Example 370](https://github.github.com/gfm/#example-370)
-=======
-<p>foo &lt;!-- not a comment -- two hyphens --&gt;</p>
-
-```
-
-### [Example 623](https://github.github.com/gfm/#example-623)
->>>>>>> d9884f81
-
-This markdown:
-
-
-```markdown
-<<<<<<< HEAD
-_foo bar _
-=======
-foo <!--> foo -->
-
-foo <!-- foo--->
->>>>>>> d9884f81
-
-```
-
-Gives this correct output:
-
-
-```html
-<<<<<<< HEAD
-<p>_foo bar _</p>
-
-```
-
-### [Example 371](https://github.github.com/gfm/#example-371)
-=======
-<p>foo &lt;!--&gt; foo --&gt;</p>
-<p>foo &lt;!-- foo---&gt;</p>
-
-```
-
-## Indented code blocks
-
-### [Example 84](https://github.github.com/gfm/#example-84)
-
-This markdown:
-
-
-```markdown
-    foo
-bar
-
-```
-
-Gives this correct output:
-
-
-```html
-<pre><code>foo
-</code></pre>
-<p>bar</p>
-
-```
-
-### [Example 88](https://github.github.com/gfm/#example-88)
->>>>>>> d9884f81
-
-This markdown:
-
-
-```markdown
-<<<<<<< HEAD
-_(_foo)
-=======
-    foo  
->>>>>>> d9884f81
-
-```
-
-Gives this correct output:
-
-
-```html
-<<<<<<< HEAD
-<p>_(_foo)</p>
-
-```
-
-### [Example 373](https://github.github.com/gfm/#example-373)
-=======
-<pre><code>foo  
-</code></pre>
-
-```
-
-## ATX headings
-
-### [Example 32](https://github.github.com/gfm/#example-32)
->>>>>>> d9884f81
-
-This markdown:
-
-
-```markdown
-<<<<<<< HEAD
-_foo_bar
-=======
-# foo
-## foo
-### foo
-#### foo
-##### foo
-###### foo
->>>>>>> d9884f81
-
-```
-
-Gives this correct output:
-
-
-```html
-<<<<<<< HEAD
-<p>_foo_bar</p>
-
-```
-
-### [Example 374](https://github.github.com/gfm/#example-374)
-=======
-<h1>foo</h1>
-<h2>foo</h2>
-<h3>foo</h3>
-<h4>foo</h4>
-<h5>foo</h5>
-<h6>foo</h6>
-
-```
-
-### [Example 37](https://github.github.com/gfm/#example-37)
->>>>>>> d9884f81
-
-This markdown:
-
-
-```markdown
-<<<<<<< HEAD
-_пристаням_стремятся
-=======
-#                  foo                     
->>>>>>> d9884f81
-
-```
-
-Gives this correct output:
-
-
-```html
-<<<<<<< HEAD
-<p>_пристаням_стремятся</p>
-
-```
-
-### [Example 377](https://github.github.com/gfm/#example-377)
-=======
-<h1>foo</h1>
-
-```
-
-### [Example 39](https://github.github.com/gfm/#example-39)
->>>>>>> d9884f81
-
-This markdown:
-
-
-```markdown
-<<<<<<< HEAD
-**foo bar**
-=======
-    # foo
->>>>>>> d9884f81
-
-```
-
-Gives this correct output:
-
-
-```html
-<<<<<<< HEAD
-<p><strong>foo bar</strong></p>
-
-```
-
-### [Example 380](https://github.github.com/gfm/#example-380)
-=======
-<pre><code># foo
-</code></pre>
-
-```
-
-### [Example 42](https://github.github.com/gfm/#example-42)
->>>>>>> d9884f81
-
-This markdown:
-
-
-```markdown
-<<<<<<< HEAD
-foo**bar**
-=======
-# foo ##################################
-##### foo ##
-
-```
-
-Gives this correct output:
-
-
-```html
-<h1>foo</h1>
-<h5>foo</h5>
-
-```
-
-### [Example 44](https://github.github.com/gfm/#example-44)
-
-This markdown:
-
-
-```markdown
-### foo ### b
-
-```
-
-Gives this correct output:
-
-
-```html
-<h3>foo ### b</h3>
-
-```
-
-### [Example 47](https://github.github.com/gfm/#example-47)
-
-This markdown:
-
-
-```markdown
-****
-## foo
-****
->>>>>>> d9884f81
-
-```
-
-Gives this correct output:
-
-
-```html
-<<<<<<< HEAD
-<p>foo<strong>bar</strong></p>
-
-```
-
-### [Example 382](https://github.github.com/gfm/#example-382)
-=======
-<hr />
-<h2>foo</h2>
-<hr />
-
-```
-
-### [Example 48](https://github.github.com/gfm/#example-48)
->>>>>>> d9884f81
-
-This markdown:
-
-
-```markdown
-<<<<<<< HEAD
-__ foo bar__
-=======
-Foo bar
-# baz
-Bar foo
->>>>>>> d9884f81
-
-```
-
-Gives this correct output:
-
-
-```html
-<<<<<<< HEAD
-<p>__ foo bar__</p>
-
-```
-
-### [Example 383](https://github.github.com/gfm/#example-383)
-=======
-<p>Foo bar</p>
-<h1>baz</h1>
-<p>Bar foo</p>
-
-```
-
-### [Example 49](https://github.github.com/gfm/#example-49)
->>>>>>> d9884f81
-
-This markdown:
-
-
-```markdown
-<<<<<<< HEAD
-__
-foo bar__
-=======
-## 
-#
-### ###
-
-```
-
-Gives this correct output:
-
-
-```html
-<h2></h2>
-<h1></h1>
-<h3></h3>
-
-```
-
-## Thematic breaks
-
-### [Example 13](https://github.github.com/gfm/#example-13)
-
-This markdown:
-
-
-```markdown
-***
----
-___
->>>>>>> d9884f81
-
-```
-
-Gives this correct output:
-
-
-```html
-<<<<<<< HEAD
-<p>__
-foo bar__</p>
-
-```
-
-### [Example 384](https://github.github.com/gfm/#example-384)
-=======
-<hr />
-<hr />
-<hr />
-
-```
-
-### [Example 14](https://github.github.com/gfm/#example-14)
->>>>>>> d9884f81
-
-This markdown:
-
-
-```markdown
-<<<<<<< HEAD
-a__"foo"__
-=======
-+++
->>>>>>> d9884f81
-
-```
-
-Gives this correct output:
-
-
-```html
-<<<<<<< HEAD
-<p>a__&quot;foo&quot;__</p>
-
-```
-
-### [Example 385](https://github.github.com/gfm/#example-385)
-=======
-<p>+++</p>
-
-```
-
-### [Example 15](https://github.github.com/gfm/#example-15)
->>>>>>> d9884f81
-
-This markdown:
-
-
-```markdown
-<<<<<<< HEAD
-foo__bar__
-=======
-===
->>>>>>> d9884f81
-
-```
-
-Gives this correct output:
-
-
-```html
-<<<<<<< HEAD
-<p>foo__bar__</p>
-
-```
-
-### [Example 386](https://github.github.com/gfm/#example-386)
-=======
-<p>===</p>
-
-```
-
-### [Example 17](https://github.github.com/gfm/#example-17)
->>>>>>> d9884f81
-
-This markdown:
-
-
-```markdown
-<<<<<<< HEAD
-5__6__78
-=======
- ***
-  ***
-   ***
->>>>>>> d9884f81
-
-```
-
-Gives this correct output:
-
-
-```html
-<<<<<<< HEAD
-<p>5__6__78</p>
-
-```
-
-### [Example 387](https://github.github.com/gfm/#example-387)
-=======
-<hr />
-<hr />
-<hr />
-
-```
-
-### [Example 18](https://github.github.com/gfm/#example-18)
->>>>>>> d9884f81
-
-This markdown:
-
-
-```markdown
-<<<<<<< HEAD
-пристаням__стремятся__
-=======
-    ***
->>>>>>> d9884f81
-
-```
-
-Gives this correct output:
-
-
-```html
-<<<<<<< HEAD
-<p>пристаням__стремятся__</p>
-
-```
-
-### [Example 395](https://github.github.com/gfm/#example-395)
-=======
-<pre><code>***
-</code></pre>
-
-```
-
-### [Example 20](https://github.github.com/gfm/#example-20)
->>>>>>> d9884f81
-
-This markdown:
-
-
-```markdown
-<<<<<<< HEAD
-**foo**bar
-=======
-_____________________________________
->>>>>>> d9884f81
-
-```
-
-Gives this correct output:
-
-
-```html
-<<<<<<< HEAD
-<p><strong>foo</strong>bar</p>
-
-```
-
-### [Example 396](https://github.github.com/gfm/#example-396)
-=======
-<hr />
-
-```
-
-### [Example 28](https://github.github.com/gfm/#example-28)
->>>>>>> d9884f81
-
-This markdown:
-
-
-```markdown
-<<<<<<< HEAD
-__foo bar __
-=======
-Foo
-***
-bar
->>>>>>> d9884f81
-
-```
-
-Gives this correct output:
-
-
-```html
-<<<<<<< HEAD
-<p>__foo bar __</p>
-=======
-<p>Foo</p>
-<hr />
-<p>bar</p>
->>>>>>> d9884f81
-
-```
-
-### [Example 397](https://github.github.com/gfm/#example-397)
-
-This markdown:
-
-
-```markdown
-__(__foo)
-
-```
-
-Gives this correct output:
-
-
-```html
-<p>__(__foo)</p>
-
-```
-
-### [Example 399](https://github.github.com/gfm/#example-399)
-
-This markdown:
-
-
-```markdown
-__foo__bar
-
-```
-
-Gives this correct output:
-
-
-```html
-<p>__foo__bar</p>
-
-```
-
-### [Example 400](https://github.github.com/gfm/#example-400)
-
-This markdown:
-
-
-```markdown
-__пристаням__стремятся
-
-```
-
-Gives this correct output:
-
-
-```html
-<p>__пристаням__стремятся</p>
-
-```
-
-### [Example 404](https://github.github.com/gfm/#example-404)
-
-This markdown:
-
-
-```markdown
-*foo
-bar*
-
-```
-
-Gives this correct output:
-
-
-```html
-<p><em>foo
-bar</em></p>
-
-```
-
-### [Example 422](https://github.github.com/gfm/#example-422)
-
-This markdown:
-
-
-```markdown
-**foo
-bar**
-
-```
-
-Gives this correct output:
-
-
-```html
-<p><strong>foo
-bar</strong></p>
-
-```
-
-### [Example 433](https://github.github.com/gfm/#example-433)
-
-This markdown:
-
-
-```markdown
-__ is not an empty emphasis
-
-```
-
-Gives this correct output:
-
-
-```html
-<p>__ is not an empty emphasis</p>
-
-```
-
-### [Example 437](https://github.github.com/gfm/#example-437)
-
-This markdown:
-
-
-```markdown
-foo *_*
-
-```
-
-Gives this correct output:
-
-
-```html
-<p>foo <em>_</em></p>
-
-```
-
-### [Example 440](https://github.github.com/gfm/#example-440)
-
-This markdown:
-
-
-```markdown
-foo **_**
-
-```
-
-Gives this correct output:
-
-
-```html
-<p>foo <strong>_</strong></p>
-
-```
-
-### [Example 447](https://github.github.com/gfm/#example-447)
-
-This markdown:
-
-
-```markdown
-foo ___
-
-```
-
-Gives this correct output:
-
-
-```html
-<p>foo ___</p>
-
-```
-
-### [Example 450](https://github.github.com/gfm/#example-450)
-
-This markdown:
-
-
-```markdown
-foo _____
-
-```
-
-Gives this correct output:
-
-
-```html
-<p>foo _____</p>
-
-```
-
-### [Example 459](https://github.github.com/gfm/#example-459)
-
-This markdown:
-
-
-```markdown
-**foo**
-
-```
-
-Gives this correct output:
-
-
-```html
-<p><strong>foo</strong></p>
-
-```
-
-### [Example 468](https://github.github.com/gfm/#example-468)
-
-This markdown:
-
-
-```markdown
-*foo _bar* baz_
-
-```
-
-Gives this correct output:
-
-
-```html
-<p><em>foo _bar</em> baz_</p>
-
-```
-
-### [Example 473](https://github.github.com/gfm/#example-473)
-
-This markdown:
-
-
-```markdown
-_foo [bar_](/url)
-
-```
-
-Gives this correct output:
-
-
-```html
-<p>_foo <a href="/url">bar_</a></p>
-
-```
-
-## Code spans
-
-### [Example 328](https://github.github.com/gfm/#example-328)
-
-This markdown:
-
-
-```markdown
-`foo`
-
-```
-
-Gives this correct output:
-
-
-```html
-<p><code>foo</code></p>
-
-```
-
-### [Example 332](https://github.github.com/gfm/#example-332)
-
-This markdown:
-
-
-```markdown
-` a`
-
-```
-
-Gives this correct output:
-
-
-```html
-<p><code> a</code></p>
-
-```
-
-### [Example 333](https://github.github.com/gfm/#example-333)
-
-This markdown:
-
-
-```markdown
-` b `
-
-```
-
-Gives this correct output:
-
-
-```html
-<p><code> b </code></p>
-
-```
-
-### [Example 334](https://github.github.com/gfm/#example-334)
-
-This markdown:
-
-
-```markdown
-` `
-`  `
-
-```
-
-Gives this correct output:
-
-
-```html
-<p><code> </code>
-<code>  </code></p>
-
-```
-
-### [Example 337](https://github.github.com/gfm/#example-337)
-
-This markdown:
-
-
-```markdown
-`foo   bar 
-baz`
-
-```
-
-Gives this correct output:
-
-
-```html
-<p><code>foo   bar  baz</code></p>
-
-```
-
-## Soft line breaks
-
-### [Example 645](https://github.github.com/gfm/#example-645)
-
-This markdown:
-
-
-```markdown
-foo
-baz
-
-```
-
-Gives this correct output:
-
-
-```html
-<p>foo
-baz</p>
-
-```
-
-## List items
-
-### [Example 231](https://github.github.com/gfm/#example-231)
-
-This markdown:
-
-
-```markdown
--one
-
-2.two
-
-```
-
-Gives this correct output:
-
-
-```html
-<p>-one</p>
-<p>2.two</p>
-
-```
-
-### [Example 235](https://github.github.com/gfm/#example-235)
-
-This markdown:
-
-
-```markdown
-123456789. ok
-
-```
-
-Gives this correct output:
-
-
-```html
-<ol start="123456789">
-<li>ok</li>
-</ol>
-
-```
-
-### [Example 236](https://github.github.com/gfm/#example-236)
-
-This markdown:
-
-
-```markdown
-1234567890. not ok
-
-```
-
-Gives this correct output:
-
-
-```html
-<p>1234567890. not ok</p>
-
-```
-
-### [Example 237](https://github.github.com/gfm/#example-237)
-
-This markdown:
-
-
-```markdown
-0. ok
-
-```
-
-Gives this correct output:
-
-
-```html
-<ol start="0">
-<li>ok</li>
-</ol>
-
-```
-
-### [Example 238](https://github.github.com/gfm/#example-238)
-
-This markdown:
-
-
-```markdown
-003. ok
-
-```
-
-Gives this correct output:
-
-
-```html
-<ol start="3">
-<li>ok</li>
-</ol>
-
-```
-
-### [Example 239](https://github.github.com/gfm/#example-239)
-
-This markdown:
-
-
-```markdown
--1. not ok
-
-```
-
-Gives this correct output:
-
-
-```html
-<p>-1. not ok</p>
-
-```
-
-### [Example 242](https://github.github.com/gfm/#example-242)
-
-This markdown:
-
-
-```markdown
-    indented code
-
-paragraph
-
-    more code
-
-```
-
-Gives this correct output:
-
-
-```html
-<pre><code>indented code
-</code></pre>
-<p>paragraph</p>
-<pre><code>more code
-</code></pre>
-
-```
-
 ### [Example 251](https://github.github.com/gfm/#example-251)
 
 This markdown:
@@ -2620,63 +1589,46 @@
 
 ```
 
-## Autolinks
-
-### [Example 607](https://github.github.com/gfm/#example-607)
-
-This markdown:
-
-
-```markdown
-http://example.com
-
-```
-
-Gives this correct output:
-
-
-```html
-<p>http://example.com</p>
-
-```
-
-### [Example 608](https://github.github.com/gfm/#example-608)
-
-This markdown:
-
-
-```markdown
-foo@bar.example.com
-
-```
-
-Gives this correct output:
-
-
-```html
-<p>foo@bar.example.com</p>
-
-```
-
-## [extension] Strikethrough
-
-### [Example 492](https://github.github.com/gfm/#example-492)
-
-This markdown:
-
-
-```markdown
-This ~~has a
-
-new paragraph~~.
-```
-
-Gives this correct output:
-
-
-```html
-<p>This ~~has a</p>
-<p>new paragraph~~.</p>
+## Indented code blocks
+
+### [Example 84](https://github.github.com/gfm/#example-84)
+
+This markdown:
+
+
+```markdown
+    foo
+bar
+
+```
+
+Gives this correct output:
+
+
+```html
+<pre><code>foo
+</code></pre>
+<p>bar</p>
+
+```
+
+### [Example 88](https://github.github.com/gfm/#example-88)
+
+This markdown:
+
+
+```markdown
+    foo  
+
+```
+
+Gives this correct output:
+
+
+```html
+<pre><code>foo  
+</code></pre>
+
 ```
 
 ## Lists
@@ -2799,317 +1751,43 @@
 
 ```
 
-<<<<<<< HEAD
 ### [Example 292](https://github.github.com/gfm/#example-292)
-=======
-## [extension] Tables
-
-### [Example 203](https://github.github.com/gfm/#example-203)
->>>>>>> d9884f81
-
-This markdown:
-
-
-```markdown
-<<<<<<< HEAD
+
+This markdown:
+
+
+```markdown
 - a
 
-=======
-| abc | def |
-| --- |
-| bar |
->>>>>>> d9884f81
-```
-
-Gives this correct output:
-
-
-```html
-<<<<<<< HEAD
+```
+
+Gives this correct output:
+
+
+```html
 <ul>
 <li>a</li>
 </ul>
 
 ```
 
-## Links
-
-### [Example 482](https://github.github.com/gfm/#example-482)
-
-This markdown:
-
-
-```markdown
-[link](/uri)
-
-```
-
-Gives this correct output:
-
-
-```html
-<p><a href="/uri">link</a></p>
-
-```
-
-### [Example 483](https://github.github.com/gfm/#example-483)
-=======
-<p>| abc | def |
-| --- |
-| bar |</p>
-```
-
-## Tabs
-
-### [Example 1](https://github.github.com/gfm/#example-1)
->>>>>>> d9884f81
-
-This markdown:
-
-
-```markdown
-<<<<<<< HEAD
-[link]()
-=======
-	foo	baz		bim
->>>>>>> d9884f81
-
-```
-
-Gives this correct output:
-
-
-```html
-<<<<<<< HEAD
-<p><a href="">link</a></p>
-
-```
-
-### [Example 484](https://github.github.com/gfm/#example-484)
-=======
-<pre><code>foo	baz		bim
-</code></pre>
-
-```
-
-### [Example 10](https://github.github.com/gfm/#example-10)
->>>>>>> d9884f81
-
-This markdown:
-
-
-```markdown
-<<<<<<< HEAD
-[link](<>)
-=======
-#	Foo
->>>>>>> d9884f81
-
-```
-
-Gives this correct output:
-
-
-```html
-<<<<<<< HEAD
-<p><a href="">link</a></p>
-
-```
-
-### [Example 489](https://github.github.com/gfm/#example-489)
-=======
-<h1>Foo</h1>
-
-```
-
-## Links
-
-### [Example 482](https://github.github.com/gfm/#example-482)
->>>>>>> d9884f81
-
-This markdown:
-
-
-```markdown
-<<<<<<< HEAD
-[a](<b)c>)
-=======
-[link](/uri)
->>>>>>> d9884f81
-
-```
-
-Gives this correct output:
-
-
-```html
-<<<<<<< HEAD
-<p><a href="b)c">a</a></p>
-
-```
-
-### [Example 495](https://github.github.com/gfm/#example-495)
-=======
-<p><a href="/uri">link</a></p>
-
-```
-
-### [Example 483](https://github.github.com/gfm/#example-483)
->>>>>>> d9884f81
-
-This markdown:
-
-
-```markdown
-<<<<<<< HEAD
-[link](<foo(and(bar)>)
-=======
-[link]()
->>>>>>> d9884f81
-
-```
-
-Gives this correct output:
-
-
-```html
-<<<<<<< HEAD
-<p><a href="foo(and(bar)">link</a></p>
-
-```
-
-### [Example 497](https://github.github.com/gfm/#example-497)
-=======
-<p><a href="">link</a></p>
-
-```
-
-### [Example 484](https://github.github.com/gfm/#example-484)
->>>>>>> d9884f81
-
-This markdown:
-
-
-```markdown
-<<<<<<< HEAD
-[link](#fragment)
-
-[link](http://example.com#fragment)
-
-[link](http://example.com?foo=3#frag)
-=======
-[link](<>)
->>>>>>> d9884f81
-
-```
-
-Gives this correct output:
-
-
-```html
-<<<<<<< HEAD
-<p><a href="#fragment">link</a></p>
-<p><a href="http://example.com#fragment">link</a></p>
-<p><a href="http://example.com?foo=3#frag">link</a></p>
-
-```
-
-## Tabs
-
-### [Example 1](https://github.github.com/gfm/#example-1)
-=======
-<p><a href="">link</a></p>
-
-```
-
-### [Example 489](https://github.github.com/gfm/#example-489)
->>>>>>> d9884f81
-
-This markdown:
-
-
-```markdown
-<<<<<<< HEAD
-	foo	baz		bim
-=======
-[a](<b)c>)
->>>>>>> d9884f81
-
-```
-
-Gives this correct output:
-
-
-```html
-<<<<<<< HEAD
-<pre><code>foo	baz		bim
-</code></pre>
-
-```
-
-### [Example 10](https://github.github.com/gfm/#example-10)
-=======
-<p><a href="b)c">a</a></p>
-
-```
-
-### [Example 495](https://github.github.com/gfm/#example-495)
->>>>>>> d9884f81
-
-This markdown:
-
-
-```markdown
-<<<<<<< HEAD
-#	Foo
-=======
-[link](<foo(and(bar)>)
->>>>>>> d9884f81
-
-```
-
-Gives this correct output:
-
-
-```html
-<<<<<<< HEAD
-<h1>Foo</h1>
-
-```
-
 ## Setext headings
 
 ### [Example 64](https://github.github.com/gfm/#example-64)
-=======
-<p><a href="foo(and(bar)">link</a></p>
-
-```
-
-### [Example 497](https://github.github.com/gfm/#example-497)
->>>>>>> d9884f81
-
-This markdown:
-
-
-```markdown
-<<<<<<< HEAD
+
+This markdown:
+
+
+```markdown
 - Foo
 ---
-=======
-[link](#fragment)
-
-[link](http://example.com#fragment)
-
-[link](http://example.com?foo=3#frag)
->>>>>>> d9884f81
-
-```
-
-Gives this correct output:
-
-
-```html
-<<<<<<< HEAD
+
+```
+
+Gives this correct output:
+
+
+```html
 <ul>
 <li>Foo</li>
 </ul>
@@ -3118,23 +1796,11 @@
 ```
 
 ### [Example 67](https://github.github.com/gfm/#example-67)
-=======
-<p><a href="#fragment">link</a></p>
-<p><a href="http://example.com#fragment">link</a></p>
-<p><a href="http://example.com?foo=3#frag">link</a></p>
-
-```
-
-## Paragraphs
-
-### [Example 189](https://github.github.com/gfm/#example-189)
->>>>>>> d9884f81
-
-This markdown:
-
-
-```markdown
-<<<<<<< HEAD
+
+This markdown:
+
+
+```markdown
 
 ====
 
@@ -3156,56 +1822,33 @@
 ```markdown
 ---
 ---
-=======
-aaa
-
-bbb
->>>>>>> d9884f81
-
-```
-
-Gives this correct output:
-
-
-```html
-<<<<<<< HEAD
+
+```
+
+Gives this correct output:
+
+
+```html
 <hr />
 <hr />
 
 ```
 
 ### [Example 69](https://github.github.com/gfm/#example-69)
-=======
-<p>aaa</p>
-<p>bbb</p>
-
-```
-
-### [Example 190](https://github.github.com/gfm/#example-190)
->>>>>>> d9884f81
-
-This markdown:
-
-
-```markdown
-<<<<<<< HEAD
+
+This markdown:
+
+
+```markdown
 - foo
 -----
-=======
-aaa
-bbb
-
-ccc
-ddd
->>>>>>> d9884f81
-
-```
-
-Gives this correct output:
-
-
-```html
-<<<<<<< HEAD
+
+```
+
+Gives this correct output:
+
+
+```html
 <ul>
 <li>foo</li>
 </ul>
@@ -3214,38 +1857,20 @@
 ```
 
 ### [Example 70](https://github.github.com/gfm/#example-70)
-=======
-<p>aaa
-bbb</p>
-<p>ccc
-ddd</p>
-
-```
-
-### [Example 191](https://github.github.com/gfm/#example-191)
->>>>>>> d9884f81
-
-This markdown:
-
-
-```markdown
-<<<<<<< HEAD
+
+This markdown:
+
+
+```markdown
     foo
 ---
-=======
-aaa
-
-
-bbb
->>>>>>> d9884f81
-
-```
-
-Gives this correct output:
-
-
-```html
-<<<<<<< HEAD
+
+```
+
+Gives this correct output:
+
+
+```html
 <pre><code>foo
 </code></pre>
 <hr />
@@ -3253,38 +1878,24 @@
 ```
 
 ### [Example 74](https://github.github.com/gfm/#example-74)
-=======
-<p>aaa</p>
-<p>bbb</p>
-
-```
-
-### [Example 195](https://github.github.com/gfm/#example-195)
->>>>>>> d9884f81
-
-This markdown:
-
-
-```markdown
-<<<<<<< HEAD
+
+This markdown:
+
+
+```markdown
 Foo
 bar
 
 ---
 
 baz
-=======
-    aaa
-bbb
->>>>>>> d9884f81
-
-```
-
-Gives this correct output:
-
-
-```html
-<<<<<<< HEAD
+
+```
+
+Gives this correct output:
+
+
+```html
 <p>Foo
 bar</p>
 <hr />
@@ -3292,75 +1903,617 @@
 
 ```
 
-## Indented code blocks
-
-### [Example 84](https://github.github.com/gfm/#example-84)
-=======
-<pre><code>aaa
+## ATX headings
+
+### [Example 32](https://github.github.com/gfm/#example-32)
+
+This markdown:
+
+
+```markdown
+# foo
+## foo
+### foo
+#### foo
+##### foo
+###### foo
+
+```
+
+Gives this correct output:
+
+
+```html
+<h1>foo</h1>
+<h2>foo</h2>
+<h3>foo</h3>
+<h4>foo</h4>
+<h5>foo</h5>
+<h6>foo</h6>
+
+```
+
+### [Example 37](https://github.github.com/gfm/#example-37)
+
+This markdown:
+
+
+```markdown
+#                  foo                     
+
+```
+
+Gives this correct output:
+
+
+```html
+<h1>foo</h1>
+
+```
+
+### [Example 39](https://github.github.com/gfm/#example-39)
+
+This markdown:
+
+
+```markdown
+    # foo
+
+```
+
+Gives this correct output:
+
+
+```html
+<pre><code># foo
 </code></pre>
-<p>bbb</p>
-
-```
-
-## Autolinks
-
-### [Example 607](https://github.github.com/gfm/#example-607)
->>>>>>> d9884f81
-
-This markdown:
-
-
-```markdown
-<<<<<<< HEAD
-    foo
-bar
-=======
-http://example.com
->>>>>>> d9884f81
-
-```
-
-Gives this correct output:
-
-
-```html
-<<<<<<< HEAD
-<pre><code>foo
+
+```
+
+### [Example 42](https://github.github.com/gfm/#example-42)
+
+This markdown:
+
+
+```markdown
+# foo ##################################
+##### foo ##
+
+```
+
+Gives this correct output:
+
+
+```html
+<h1>foo</h1>
+<h5>foo</h5>
+
+```
+
+### [Example 44](https://github.github.com/gfm/#example-44)
+
+This markdown:
+
+
+```markdown
+### foo ### b
+
+```
+
+Gives this correct output:
+
+
+```html
+<h3>foo ### b</h3>
+
+```
+
+### [Example 47](https://github.github.com/gfm/#example-47)
+
+This markdown:
+
+
+```markdown
+****
+## foo
+****
+
+```
+
+Gives this correct output:
+
+
+```html
+<hr />
+<h2>foo</h2>
+<hr />
+
+```
+
+### [Example 48](https://github.github.com/gfm/#example-48)
+
+This markdown:
+
+
+```markdown
+Foo bar
+# baz
+Bar foo
+
+```
+
+Gives this correct output:
+
+
+```html
+<p>Foo bar</p>
+<h1>baz</h1>
+<p>Bar foo</p>
+
+```
+
+### [Example 49](https://github.github.com/gfm/#example-49)
+
+This markdown:
+
+
+```markdown
+## 
+#
+### ###
+
+```
+
+Gives this correct output:
+
+
+```html
+<h2></h2>
+<h1></h1>
+<h3></h3>
+
+```
+
+## Backslash escapes
+
+### [Example 299](https://github.github.com/gfm/#example-299)
+
+This markdown:
+
+
+```markdown
+\	\A\a\ \3\φ\«
+
+```
+
+Gives this correct output:
+
+
+```html
+<p>\	\A\a\ \3\φ\«</p>
+
+```
+
+### [Example 304](https://github.github.com/gfm/#example-304)
+
+This markdown:
+
+
+```markdown
+    \[\]
+
+```
+
+Gives this correct output:
+
+
+```html
+<pre><code>\[\]
 </code></pre>
-<p>bar</p>
-
-```
-
-### [Example 88](https://github.github.com/gfm/#example-88)
-=======
-<p>http://example.com</p>
-
-```
-
-### [Example 608](https://github.github.com/gfm/#example-608)
->>>>>>> d9884f81
-
-This markdown:
-
-
-```markdown
-<<<<<<< HEAD
-    foo  
-=======
-foo@bar.example.com
->>>>>>> d9884f81
-
-```
-
-Gives this correct output:
-
-
-```html
-<<<<<<< HEAD
-<pre><code>foo  
+
+```
+
+### [Example 305](https://github.github.com/gfm/#example-305)
+
+This markdown:
+
+
+```markdown
+~~~
+\[\]
+~~~
+
+```
+
+Gives this correct output:
+
+
+```html
+<pre><code>\[\]
 </code></pre>
-=======
-<p>foo@bar.example.com</p>
->>>>>>> d9884f81
-
-```
+
+```
+
+## Entity and numeric character references
+
+### [Example 314](https://github.github.com/gfm/#example-314)
+
+This markdown:
+
+
+```markdown
+&nbsp &x; &#; &#x;
+&#987654321;
+&#abcdef0;
+&ThisIsNotDefined; &hi?;
+
+```
+
+Gives this correct output:
+
+
+```html
+<p>&amp;nbsp &amp;x; &amp;#; &amp;#x;
+&amp;#987654321;
+&amp;#abcdef0;
+&amp;ThisIsNotDefined; &amp;hi?;</p>
+
+```
+
+### [Example 315](https://github.github.com/gfm/#example-315)
+
+This markdown:
+
+
+```markdown
+&copy
+
+```
+
+Gives this correct output:
+
+
+```html
+<p>&amp;copy</p>
+
+```
+
+### [Example 316](https://github.github.com/gfm/#example-316)
+
+This markdown:
+
+
+```markdown
+&MadeUpEntity;
+
+```
+
+Gives this correct output:
+
+
+```html
+<p>&amp;MadeUpEntity;</p>
+
+```
+
+### [Example 321](https://github.github.com/gfm/#example-321)
+
+This markdown:
+
+
+```markdown
+`f&ouml;&ouml;`
+
+```
+
+Gives this correct output:
+
+
+```html
+<p><code>f&amp;ouml;&amp;ouml;</code></p>
+
+```
+
+### [Example 322](https://github.github.com/gfm/#example-322)
+
+This markdown:
+
+
+```markdown
+    f&ouml;f&ouml;
+
+```
+
+Gives this correct output:
+
+
+```html
+<pre><code>f&amp;ouml;f&amp;ouml;
+</code></pre>
+
+```
+
+## Hard line breaks
+
+### [Example 637](https://github.github.com/gfm/#example-637)
+
+This markdown:
+
+
+```markdown
+`code 
+span`
+
+```
+
+Gives this correct output:
+
+
+```html
+<p><code>code  span</code></p>
+
+```
+
+### [Example 638](https://github.github.com/gfm/#example-638)
+
+This markdown:
+
+
+```markdown
+`code\
+span`
+
+```
+
+Gives this correct output:
+
+
+```html
+<p><code>code\ span</code></p>
+
+```
+
+### [Example 641](https://github.github.com/gfm/#example-641)
+
+This markdown:
+
+
+```markdown
+foo\
+
+```
+
+Gives this correct output:
+
+
+```html
+<p>foo\</p>
+
+```
+
+### [Example 642](https://github.github.com/gfm/#example-642)
+
+This markdown:
+
+
+```markdown
+foo  
+
+```
+
+Gives this correct output:
+
+
+```html
+<p>foo</p>
+
+```
+
+### [Example 643](https://github.github.com/gfm/#example-643)
+
+This markdown:
+
+
+```markdown
+### foo\
+
+```
+
+Gives this correct output:
+
+
+```html
+<h3>foo\</h3>
+
+```
+
+### [Example 644](https://github.github.com/gfm/#example-644)
+
+This markdown:
+
+
+```markdown
+### foo  
+
+```
+
+Gives this correct output:
+
+
+```html
+<h3>foo</h3>
+
+```
+
+## Soft line breaks
+
+### [Example 645](https://github.github.com/gfm/#example-645)
+
+This markdown:
+
+
+```markdown
+foo
+baz
+
+```
+
+Gives this correct output:
+
+
+```html
+<p>foo
+baz</p>
+
+```
+
+## Code spans
+
+### [Example 328](https://github.github.com/gfm/#example-328)
+
+This markdown:
+
+
+```markdown
+`foo`
+
+```
+
+Gives this correct output:
+
+
+```html
+<p><code>foo</code></p>
+
+```
+
+### [Example 332](https://github.github.com/gfm/#example-332)
+
+This markdown:
+
+
+```markdown
+` a`
+
+```
+
+Gives this correct output:
+
+
+```html
+<p><code> a</code></p>
+
+```
+
+### [Example 333](https://github.github.com/gfm/#example-333)
+
+This markdown:
+
+
+```markdown
+` b `
+
+```
+
+Gives this correct output:
+
+
+```html
+<p><code> b </code></p>
+
+```
+
+### [Example 334](https://github.github.com/gfm/#example-334)
+
+This markdown:
+
+
+```markdown
+` `
+`  `
+
+```
+
+Gives this correct output:
+
+
+```html
+<p><code> </code>
+<code>  </code></p>
+
+```
+
+### [Example 337](https://github.github.com/gfm/#example-337)
+
+This markdown:
+
+
+```markdown
+`foo   bar 
+baz`
+
+```
+
+Gives this correct output:
+
+
+```html
+<p><code>foo   bar  baz</code></p>
+
+```
+
+## Textual content
+
+### [Example 647](https://github.github.com/gfm/#example-647)
+
+This markdown:
+
+
+```markdown
+hello $.;'there
+
+```
+
+Gives this correct output:
+
+
+```html
+<p>hello $.;'there</p>
+
+```
+
+### [Example 648](https://github.github.com/gfm/#example-648)
+
+This markdown:
+
+
+```markdown
+Foo χρῆν
+
+```
+
+Gives this correct output:
+
+
+```html
+<p>Foo χρῆν</p>
+
+```
+
+### [Example 649](https://github.github.com/gfm/#example-649)
+
+This markdown:
+
+
+```markdown
+Multiple     spaces
+
+```
+
+Gives this correct output:
+
+
+```html
+<p>Multiple     spaces</p>
+
+```
